--- conflicted
+++ resolved
@@ -1,5 +1,3 @@
-<<<<<<< HEAD
-=======
 2017-03-09  Alan Modra  <amodra@gmail.com>
 
 	Apply from master
@@ -50,7 +48,6 @@
 	* elf32-microblaze.c (microblaze_elf_finish_dynamic_sections): Revert
 	2016-05-13 change.
 
->>>>>>> b5d3ac25
 2016-10-10  Christophe Lyon  <christophe.lyon@linaro.org>
 	Backport from mainline
 	2016-09-28  Christophe Lyon  <christophe.lyon@linaro.org>
