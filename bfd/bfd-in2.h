/* DO NOT EDIT!  -*- buffer-read-only: t -*-  This file is automatically 
   generated from "bfd-in.h", "init.c", "opncls.c", "libbfd.c", 
   "bfdio.c", "bfdwin.c", "section.c", "archures.c", "reloc.c", 
   "syms.c", "bfd.c", "archive.c", "corefile.c", "targets.c", "format.c", 
   "linker.c", "simple.c" and "compress.c".
   Run "make headers" in your build bfd/ to regenerate.  */

/* Main header file for the bfd library -- portable access to object files.

   Copyright (C) 1990-2015 Free Software Foundation, Inc.

   Contributed by Cygnus Support.

   This file is part of BFD, the Binary File Descriptor library.

   This program is free software; you can redistribute it and/or modify
   it under the terms of the GNU General Public License as published by
   the Free Software Foundation; either version 3 of the License, or
   (at your option) any later version.

   This program is distributed in the hope that it will be useful,
   but WITHOUT ANY WARRANTY; without even the implied warranty of
   MERCHANTABILITY or FITNESS FOR A PARTICULAR PURPOSE.  See the
   GNU General Public License for more details.

   You should have received a copy of the GNU General Public License
   along with this program; if not, write to the Free Software
   Foundation, Inc., 51 Franklin Street - Fifth Floor, Boston, MA 02110-1301, USA.  */

#ifndef __BFD_H_SEEN__
#define __BFD_H_SEEN__

/* PR 14072: Ensure that config.h is included first.  */
#if !defined PACKAGE && !defined PACKAGE_VERSION
#error config.h must be included before this header
#endif

#ifdef __cplusplus
extern "C" {
#endif

#include "ansidecl.h"
#include "symcat.h"
#include <sys/stat.h>

#if defined (__STDC__) || defined (ALMOST_STDC) || defined (HAVE_STRINGIZE)
#ifndef SABER
/* This hack is to avoid a problem with some strict ANSI C preprocessors.
   The problem is, "32_" is not a valid preprocessing token, and we don't
   want extra underscores (e.g., "nlm_32_").  The XCONCAT2 macro will
   cause the inner CONCAT2 macros to be evaluated first, producing
   still-valid pp-tokens.  Then the final concatenation can be done.  */
#undef CONCAT4
#define CONCAT4(a,b,c,d) XCONCAT2(CONCAT2(a,b),CONCAT2(c,d))
#endif
#endif

/* This is a utility macro to handle the situation where the code
   wants to place a constant string into the code, followed by a
   comma and then the length of the string.  Doing this by hand
   is error prone, so using this macro is safer.  */
#define STRING_COMMA_LEN(STR) (STR), (sizeof (STR) - 1)
/* Unfortunately it is not possible to use the STRING_COMMA_LEN macro
   to create the arguments to another macro, since the preprocessor
   will mis-count the number of arguments to the outer macro (by not
   evaluating STRING_COMMA_LEN and so missing the comma).  This is a
   problem for example when trying to use STRING_COMMA_LEN to build
   the arguments to the strncmp() macro.  Hence this alternative
   definition of strncmp is provided here.

   Note - these macros do NOT work if STR2 is not a constant string.  */
#define CONST_STRNEQ(STR1,STR2) (strncmp ((STR1), (STR2), sizeof (STR2) - 1) == 0)
  /* strcpy() can have a similar problem, but since we know we are
     copying a constant string, we can use memcpy which will be faster
     since there is no need to check for a NUL byte inside STR.  We
     can also save time if we do not need to copy the terminating NUL.  */
#define LITMEMCPY(DEST,STR2) memcpy ((DEST), (STR2), sizeof (STR2) - 1)
#define LITSTRCPY(DEST,STR2) memcpy ((DEST), (STR2), sizeof (STR2))


#define BFD_SUPPORTS_PLUGINS @supports_plugins@

/* The word size used by BFD on the host.  This may be 64 with a 32
   bit target if the host is 64 bit, or if other 64 bit targets have
   been selected with --enable-targets, or if --enable-64-bit-bfd.  */
#define BFD_ARCH_SIZE @wordsize@

/* The word size of the default bfd target.  */
#define BFD_DEFAULT_TARGET_SIZE @bfd_default_target_size@

#define BFD_HOST_64BIT_LONG @BFD_HOST_64BIT_LONG@
#define BFD_HOST_64BIT_LONG_LONG @BFD_HOST_64BIT_LONG_LONG@
#if @BFD_HOST_64_BIT_DEFINED@
#define BFD_HOST_64_BIT @BFD_HOST_64_BIT@
#define BFD_HOST_U_64_BIT @BFD_HOST_U_64_BIT@
typedef BFD_HOST_64_BIT bfd_int64_t;
typedef BFD_HOST_U_64_BIT bfd_uint64_t;
#endif

#if BFD_ARCH_SIZE >= 64
#define BFD64
#endif

#ifndef INLINE
#if __GNUC__ >= 2
#define INLINE __inline__
#else
#define INLINE
#endif
#endif

/* Declaring a type wide enough to hold a host long and a host pointer.  */
#define BFD_HOSTPTR_T	@BFD_HOSTPTR_T@
typedef BFD_HOSTPTR_T bfd_hostptr_t;

/* Forward declaration.  */
typedef struct bfd bfd;

/* Boolean type used in bfd.  Too many systems define their own
   versions of "boolean" for us to safely typedef a "boolean" of
   our own.  Using an enum for "bfd_boolean" has its own set of
   problems, with strange looking casts required to avoid warnings
   on some older compilers.  Thus we just use an int.

   General rule: Functions which are bfd_boolean return TRUE on
   success and FALSE on failure (unless they're a predicate).  */

typedef int bfd_boolean;
#undef FALSE
#undef TRUE
#define FALSE 0
#define TRUE 1

#ifdef BFD64

#ifndef BFD_HOST_64_BIT
 #error No 64 bit integer type available
#endif /* ! defined (BFD_HOST_64_BIT) */

typedef BFD_HOST_U_64_BIT bfd_vma;
typedef BFD_HOST_64_BIT bfd_signed_vma;
typedef BFD_HOST_U_64_BIT bfd_size_type;
typedef BFD_HOST_U_64_BIT symvalue;

#if BFD_HOST_64BIT_LONG
#define BFD_VMA_FMT "l"
#elif defined (__MSVCRT__)
#define BFD_VMA_FMT "I64"
#else
#define BFD_VMA_FMT "ll"
#endif

#ifndef fprintf_vma
#define sprintf_vma(s,x) sprintf (s, "%016" BFD_VMA_FMT "x", x)
#define fprintf_vma(f,x) fprintf (f, "%016" BFD_VMA_FMT "x", x)
#endif

#else /* not BFD64  */

/* Represent a target address.  Also used as a generic unsigned type
   which is guaranteed to be big enough to hold any arithmetic types
   we need to deal with.  */
typedef unsigned long bfd_vma;

/* A generic signed type which is guaranteed to be big enough to hold any
   arithmetic types we need to deal with.  Can be assumed to be compatible
   with bfd_vma in the same way that signed and unsigned ints are compatible
   (as parameters, in assignment, etc).  */
typedef long bfd_signed_vma;

typedef unsigned long symvalue;
typedef unsigned long bfd_size_type;

/* Print a bfd_vma x on stream s.  */
#define BFD_VMA_FMT "l"
#define fprintf_vma(s,x) fprintf (s, "%08" BFD_VMA_FMT "x", x)
#define sprintf_vma(s,x) sprintf (s, "%08" BFD_VMA_FMT "x", x)

#endif /* not BFD64  */

#define HALF_BFD_SIZE_TYPE \
  (((bfd_size_type) 1) << (8 * sizeof (bfd_size_type) / 2))

#ifndef BFD_HOST_64_BIT
/* Fall back on a 32 bit type.  The idea is to make these types always
   available for function return types, but in the case that
   BFD_HOST_64_BIT is undefined such a function should abort or
   otherwise signal an error.  */
typedef bfd_signed_vma bfd_int64_t;
typedef bfd_vma bfd_uint64_t;
#endif

/* An offset into a file.  BFD always uses the largest possible offset
   based on the build time availability of fseek, fseeko, or fseeko64.  */
typedef @bfd_file_ptr@ file_ptr;
typedef unsigned @bfd_file_ptr@ ufile_ptr;

extern void bfd_sprintf_vma (bfd *, char *, bfd_vma);
extern void bfd_fprintf_vma (bfd *, void *, bfd_vma);

#define printf_vma(x) fprintf_vma(stdout,x)
#define bfd_printf_vma(abfd,x) bfd_fprintf_vma (abfd,stdout,x)

typedef unsigned int flagword;	/* 32 bits of flags */
typedef unsigned char bfd_byte;

/* File formats.  */

typedef enum bfd_format
{
  bfd_unknown = 0,	/* File format is unknown.  */
  bfd_object,		/* Linker/assembler/compiler output.  */
  bfd_archive,		/* Object archive file.  */
  bfd_core,		/* Core dump.  */
  bfd_type_end		/* Marks the end; don't use it!  */
}
bfd_format;

/* Symbols and relocation.  */

/* A count of carsyms (canonical archive symbols).  */
typedef unsigned long symindex;

/* How to perform a relocation.  */
typedef const struct reloc_howto_struct reloc_howto_type;

#define BFD_NO_MORE_SYMBOLS ((symindex) ~0)

/* General purpose part of a symbol X;
   target specific parts are in libcoff.h, libaout.h, etc.  */

#define bfd_get_section(x) ((x)->section)
#define bfd_get_output_section(x) ((x)->section->output_section)
#define bfd_set_section(x,y) ((x)->section) = (y)
#define bfd_asymbol_base(x) ((x)->section->vma)
#define bfd_asymbol_value(x) (bfd_asymbol_base(x) + (x)->value)
#define bfd_asymbol_name(x) ((x)->name)
/*Perhaps future: #define bfd_asymbol_bfd(x) ((x)->section->owner)*/
#define bfd_asymbol_bfd(x) ((x)->the_bfd)
#define bfd_asymbol_flavour(x)			\
  (((x)->flags & BSF_SYNTHETIC) != 0		\
   ? bfd_target_unknown_flavour			\
   : bfd_asymbol_bfd (x)->xvec->flavour)

/* A canonical archive symbol.  */
/* This is a type pun with struct ranlib on purpose!  */
typedef struct carsym
{
  char *name;
  file_ptr file_offset;	/* Look here to find the file.  */
}
carsym;			/* To make these you call a carsymogen.  */

/* Used in generating armaps (archive tables of contents).
   Perhaps just a forward definition would do?  */
struct orl 			/* Output ranlib.  */
{
  char **name;		/* Symbol name.  */
  union
  {
    file_ptr pos;
    bfd *abfd;
  } u;			/* bfd* or file position.  */
  int namidx;		/* Index into string table.  */
};

/* Linenumber stuff.  */
typedef struct lineno_cache_entry
{
  unsigned int line_number;	/* Linenumber from start of function.  */
  union
  {
    struct bfd_symbol *sym;	/* Function name.  */
    bfd_vma offset;	    		/* Offset into section.  */
  } u;
}
alent;

/* Object and core file sections.  */

#define	align_power(addr, align)	\
  (((addr) + ((bfd_vma) 1 << (align)) - 1) & ((bfd_vma) -1 << (align)))

typedef struct bfd_section *sec_ptr;

#define bfd_get_section_name(bfd, ptr) ((void) bfd, (ptr)->name)
#define bfd_get_section_vma(bfd, ptr) ((void) bfd, (ptr)->vma)
#define bfd_get_section_lma(bfd, ptr) ((void) bfd, (ptr)->lma)
#define bfd_get_section_alignment(bfd, ptr) ((void) bfd, \
					     (ptr)->alignment_power)
#define bfd_section_name(bfd, ptr) ((ptr)->name)
#define bfd_section_size(bfd, ptr) ((ptr)->size)
#define bfd_get_section_size(ptr) ((ptr)->size)
#define bfd_section_vma(bfd, ptr) ((ptr)->vma)
#define bfd_section_lma(bfd, ptr) ((ptr)->lma)
#define bfd_section_alignment(bfd, ptr) ((ptr)->alignment_power)
#define bfd_get_section_flags(bfd, ptr) ((void) bfd, (ptr)->flags)
#define bfd_get_section_userdata(bfd, ptr) ((void) bfd, (ptr)->userdata)

#define bfd_is_com_section(ptr) (((ptr)->flags & SEC_IS_COMMON) != 0)

#define bfd_get_section_limit_octets(bfd, sec)			\
  ((bfd)->direction != write_direction && (sec)->rawsize != 0	\
   ? (sec)->rawsize : (sec)->size)

/* Find the address one past the end of SEC.  */
#define bfd_get_section_limit(bfd, sec) \
  (bfd_get_section_limit_octets(bfd, sec) / bfd_octets_per_byte (bfd))

/* Return TRUE if input section SEC has been discarded.  */
#define discarded_section(sec)				\
  (!bfd_is_abs_section (sec)					\
   && bfd_is_abs_section ((sec)->output_section)		\
   && (sec)->sec_info_type != SEC_INFO_TYPE_MERGE		\
   && (sec)->sec_info_type != SEC_INFO_TYPE_JUST_SYMS)

typedef enum bfd_print_symbol
{
  bfd_print_symbol_name,
  bfd_print_symbol_more,
  bfd_print_symbol_all
} bfd_print_symbol_type;

/* Information about a symbol that nm needs.  */

typedef struct _symbol_info
{
  symvalue value;
  char type;
  const char *name;            /* Symbol name.  */
  unsigned char stab_type;     /* Stab type.  */
  char stab_other;             /* Stab other.  */
  short stab_desc;             /* Stab desc.  */
  const char *stab_name;       /* String for stab type.  */
} symbol_info;

/* Get the name of a stabs type code.  */

extern const char *bfd_get_stab_name (int);

/* Hash table routines.  There is no way to free up a hash table.  */

/* An element in the hash table.  Most uses will actually use a larger
   structure, and an instance of this will be the first field.  */

struct bfd_hash_entry
{
  /* Next entry for this hash code.  */
  struct bfd_hash_entry *next;
  /* String being hashed.  */
  const char *string;
  /* Hash code.  This is the full hash code, not the index into the
     table.  */
  unsigned long hash;
};

/* A hash table.  */

struct bfd_hash_table
{
  /* The hash array.  */
  struct bfd_hash_entry **table;
  /* A function used to create new elements in the hash table.  The
     first entry is itself a pointer to an element.  When this
     function is first invoked, this pointer will be NULL.  However,
     having the pointer permits a hierarchy of method functions to be
     built each of which calls the function in the superclass.  Thus
     each function should be written to allocate a new block of memory
     only if the argument is NULL.  */
  struct bfd_hash_entry *(*newfunc)
    (struct bfd_hash_entry *, struct bfd_hash_table *, const char *);
   /* An objalloc for this hash table.  This is a struct objalloc *,
     but we use void * to avoid requiring the inclusion of objalloc.h.  */
  void *memory;
  /* The number of slots in the hash table.  */
  unsigned int size;
  /* The number of entries in the hash table.  */
  unsigned int count;
  /* The size of elements.  */
  unsigned int entsize;
  /* If non-zero, don't grow the hash table.  */
  unsigned int frozen:1;
};

/* Initialize a hash table.  */
extern bfd_boolean bfd_hash_table_init
  (struct bfd_hash_table *,
   struct bfd_hash_entry *(*) (struct bfd_hash_entry *,
			       struct bfd_hash_table *,
			       const char *),
   unsigned int);

/* Initialize a hash table specifying a size.  */
extern bfd_boolean bfd_hash_table_init_n
  (struct bfd_hash_table *,
   struct bfd_hash_entry *(*) (struct bfd_hash_entry *,
			       struct bfd_hash_table *,
			       const char *),
   unsigned int, unsigned int);

/* Free up a hash table.  */
extern void bfd_hash_table_free
  (struct bfd_hash_table *);

/* Look up a string in a hash table.  If CREATE is TRUE, a new entry
   will be created for this string if one does not already exist.  The
   COPY argument must be TRUE if this routine should copy the string
   into newly allocated memory when adding an entry.  */
extern struct bfd_hash_entry *bfd_hash_lookup
  (struct bfd_hash_table *, const char *, bfd_boolean create,
   bfd_boolean copy);

/* Insert an entry in a hash table.  */
extern struct bfd_hash_entry *bfd_hash_insert
  (struct bfd_hash_table *, const char *, unsigned long);

/* Rename an entry in a hash table.  */
extern void bfd_hash_rename
  (struct bfd_hash_table *, const char *, struct bfd_hash_entry *);

/* Replace an entry in a hash table.  */
extern void bfd_hash_replace
  (struct bfd_hash_table *, struct bfd_hash_entry *old,
   struct bfd_hash_entry *nw);

/* Base method for creating a hash table entry.  */
extern struct bfd_hash_entry *bfd_hash_newfunc
  (struct bfd_hash_entry *, struct bfd_hash_table *, const char *);

/* Grab some space for a hash table entry.  */
extern void *bfd_hash_allocate
  (struct bfd_hash_table *, unsigned int);

/* Traverse a hash table in a random order, calling a function on each
   element.  If the function returns FALSE, the traversal stops.  The
   INFO argument is passed to the function.  */
extern void bfd_hash_traverse
  (struct bfd_hash_table *,
   bfd_boolean (*) (struct bfd_hash_entry *, void *),
   void *info);

/* Allows the default size of a hash table to be configured. New hash
   tables allocated using bfd_hash_table_init will be created with
   this size.  */
extern unsigned long bfd_hash_set_default_size (unsigned long);

/* Types of compressed DWARF debug sections.  We currently support
   zlib.  */
enum compressed_debug_section_type
{
  COMPRESS_DEBUG_NONE = 0,
  COMPRESS_DEBUG = 1 << 0,
  COMPRESS_DEBUG_GNU_ZLIB = COMPRESS_DEBUG | 1 << 1,
  COMPRESS_DEBUG_GABI_ZLIB = COMPRESS_DEBUG | 1 << 2
};

/* This structure is used to keep track of stabs in sections
   information while linking.  */

struct stab_info
{
  /* A hash table used to hold stabs strings.  */
  struct bfd_strtab_hash *strings;
  /* The header file hash table.  */
  struct bfd_hash_table includes;
  /* The first .stabstr section.  */
  struct bfd_section *stabstr;
};

#define COFF_SWAP_TABLE (void *) &bfd_coff_std_swap_table

/* User program access to BFD facilities.  */

/* Direct I/O routines, for programs which know more about the object
   file than BFD does.  Use higher level routines if possible.  */

extern bfd_size_type bfd_bread (void *, bfd_size_type, bfd *);
extern bfd_size_type bfd_bwrite (const void *, bfd_size_type, bfd *);
extern int bfd_seek (bfd *, file_ptr, int);
extern file_ptr bfd_tell (bfd *);
extern int bfd_flush (bfd *);
extern int bfd_stat (bfd *, struct stat *);

/* Deprecated old routines.  */
#if __GNUC__
#define bfd_read(BUF, ELTSIZE, NITEMS, ABFD)				\
  (warn_deprecated ("bfd_read", __FILE__, __LINE__, __FUNCTION__),	\
   bfd_bread ((BUF), (ELTSIZE) * (NITEMS), (ABFD)))
#define bfd_write(BUF, ELTSIZE, NITEMS, ABFD)				\
  (warn_deprecated ("bfd_write", __FILE__, __LINE__, __FUNCTION__),	\
   bfd_bwrite ((BUF), (ELTSIZE) * (NITEMS), (ABFD)))
#else
#define bfd_read(BUF, ELTSIZE, NITEMS, ABFD)				\
  (warn_deprecated ("bfd_read", (const char *) 0, 0, (const char *) 0), \
   bfd_bread ((BUF), (ELTSIZE) * (NITEMS), (ABFD)))
#define bfd_write(BUF, ELTSIZE, NITEMS, ABFD)				\
  (warn_deprecated ("bfd_write", (const char *) 0, 0, (const char *) 0),\
   bfd_bwrite ((BUF), (ELTSIZE) * (NITEMS), (ABFD)))
#endif
extern void warn_deprecated (const char *, const char *, int, const char *);

/* Cast from const char * to char * so that caller can assign to
   a char * without a warning.  */
#define bfd_get_filename(abfd) ((char *) (abfd)->filename)
#define bfd_get_cacheable(abfd) ((abfd)->cacheable)
#define bfd_get_format(abfd) ((abfd)->format)
#define bfd_get_target(abfd) ((abfd)->xvec->name)
#define bfd_get_flavour(abfd) ((abfd)->xvec->flavour)
#define bfd_family_coff(abfd) \
  (bfd_get_flavour (abfd) == bfd_target_coff_flavour || \
   bfd_get_flavour (abfd) == bfd_target_xcoff_flavour)
#define bfd_big_endian(abfd) ((abfd)->xvec->byteorder == BFD_ENDIAN_BIG)
#define bfd_little_endian(abfd) ((abfd)->xvec->byteorder == BFD_ENDIAN_LITTLE)
#define bfd_header_big_endian(abfd) \
  ((abfd)->xvec->header_byteorder == BFD_ENDIAN_BIG)
#define bfd_header_little_endian(abfd) \
  ((abfd)->xvec->header_byteorder == BFD_ENDIAN_LITTLE)
#define bfd_get_file_flags(abfd) ((abfd)->flags)
#define bfd_applicable_file_flags(abfd) ((abfd)->xvec->object_flags)
#define bfd_applicable_section_flags(abfd) ((abfd)->xvec->section_flags)
#define bfd_my_archive(abfd) ((abfd)->my_archive)
#define bfd_has_map(abfd) ((abfd)->has_armap)
#define bfd_is_thin_archive(abfd) ((abfd)->is_thin_archive)

#define bfd_valid_reloc_types(abfd) ((abfd)->xvec->valid_reloc_types)
#define bfd_usrdata(abfd) ((abfd)->usrdata)

#define bfd_get_start_address(abfd) ((abfd)->start_address)
#define bfd_get_symcount(abfd) ((abfd)->symcount)
#define bfd_get_outsymbols(abfd) ((abfd)->outsymbols)
#define bfd_count_sections(abfd) ((abfd)->section_count)

#define bfd_get_dynamic_symcount(abfd) ((abfd)->dynsymcount)

#define bfd_get_symbol_leading_char(abfd) ((abfd)->xvec->symbol_leading_char)

extern bfd_boolean bfd_cache_close
  (bfd *abfd);
/* NB: This declaration should match the autogenerated one in libbfd.h.  */

extern bfd_boolean bfd_cache_close_all (void);

extern bfd_boolean bfd_record_phdr
  (bfd *, unsigned long, bfd_boolean, flagword, bfd_boolean, bfd_vma,
   bfd_boolean, bfd_boolean, unsigned int, struct bfd_section **);

/* Byte swapping routines.  */

bfd_uint64_t bfd_getb64 (const void *);
bfd_uint64_t bfd_getl64 (const void *);
bfd_int64_t bfd_getb_signed_64 (const void *);
bfd_int64_t bfd_getl_signed_64 (const void *);
bfd_vma bfd_getb32 (const void *);
bfd_vma bfd_getl32 (const void *);
bfd_signed_vma bfd_getb_signed_32 (const void *);
bfd_signed_vma bfd_getl_signed_32 (const void *);
bfd_vma bfd_getb16 (const void *);
bfd_vma bfd_getl16 (const void *);
bfd_signed_vma bfd_getb_signed_16 (const void *);
bfd_signed_vma bfd_getl_signed_16 (const void *);
void bfd_putb64 (bfd_uint64_t, void *);
void bfd_putl64 (bfd_uint64_t, void *);
void bfd_putb32 (bfd_vma, void *);
void bfd_putl32 (bfd_vma, void *);
void bfd_putb16 (bfd_vma, void *);
void bfd_putl16 (bfd_vma, void *);

/* Byte swapping routines which take size and endiannes as arguments.  */

bfd_uint64_t bfd_get_bits (const void *, int, bfd_boolean);
void bfd_put_bits (bfd_uint64_t, void *, int, bfd_boolean);

#if defined(__STDC__) || defined(ALMOST_STDC)
struct ecoff_debug_info;
struct ecoff_debug_swap;
struct ecoff_extr;
struct bfd_symbol;
struct bfd_link_info;
struct bfd_link_hash_entry;
struct bfd_section_already_linked;
struct bfd_elf_version_tree;
#endif

extern bfd_boolean bfd_section_already_linked_table_init (void);
extern void bfd_section_already_linked_table_free (void);
extern bfd_boolean _bfd_handle_already_linked
  (struct bfd_section *, struct bfd_section_already_linked *,
   struct bfd_link_info *);

/* Externally visible ECOFF routines.  */

extern bfd_vma bfd_ecoff_get_gp_value
  (bfd * abfd);
extern bfd_boolean bfd_ecoff_set_gp_value
  (bfd *abfd, bfd_vma gp_value);
extern bfd_boolean bfd_ecoff_set_regmasks
  (bfd *abfd, unsigned long gprmask, unsigned long fprmask,
   unsigned long *cprmask);
extern void *bfd_ecoff_debug_init
  (bfd *output_bfd, struct ecoff_debug_info *output_debug,
   const struct ecoff_debug_swap *output_swap, struct bfd_link_info *);
extern void bfd_ecoff_debug_free
  (void *handle, bfd *output_bfd, struct ecoff_debug_info *output_debug,
   const struct ecoff_debug_swap *output_swap, struct bfd_link_info *);
extern bfd_boolean bfd_ecoff_debug_accumulate
  (void *handle, bfd *output_bfd, struct ecoff_debug_info *output_debug,
   const struct ecoff_debug_swap *output_swap, bfd *input_bfd,
   struct ecoff_debug_info *input_debug,
   const struct ecoff_debug_swap *input_swap, struct bfd_link_info *);
extern bfd_boolean bfd_ecoff_debug_accumulate_other
  (void *handle, bfd *output_bfd, struct ecoff_debug_info *output_debug,
   const struct ecoff_debug_swap *output_swap, bfd *input_bfd,
   struct bfd_link_info *);
extern bfd_boolean bfd_ecoff_debug_externals
  (bfd *abfd, struct ecoff_debug_info *debug,
   const struct ecoff_debug_swap *swap, bfd_boolean relocatable,
   bfd_boolean (*get_extr) (struct bfd_symbol *, struct ecoff_extr *),
   void (*set_index) (struct bfd_symbol *, bfd_size_type));
extern bfd_boolean bfd_ecoff_debug_one_external
  (bfd *abfd, struct ecoff_debug_info *debug,
   const struct ecoff_debug_swap *swap, const char *name,
   struct ecoff_extr *esym);
extern bfd_size_type bfd_ecoff_debug_size
  (bfd *abfd, struct ecoff_debug_info *debug,
   const struct ecoff_debug_swap *swap);
extern bfd_boolean bfd_ecoff_write_debug
  (bfd *abfd, struct ecoff_debug_info *debug,
   const struct ecoff_debug_swap *swap, file_ptr where);
extern bfd_boolean bfd_ecoff_write_accumulated_debug
  (void *handle, bfd *abfd, struct ecoff_debug_info *debug,
   const struct ecoff_debug_swap *swap,
   struct bfd_link_info *info, file_ptr where);

/* Externally visible ELF routines.  */

struct bfd_link_needed_list
{
  struct bfd_link_needed_list *next;
  bfd *by;
  const char *name;
};

enum dynamic_lib_link_class {
  DYN_NORMAL = 0,
  DYN_AS_NEEDED = 1,
  DYN_DT_NEEDED = 2,
  DYN_NO_ADD_NEEDED = 4,
  DYN_NO_NEEDED = 8
};

enum notice_asneeded_action {
  notice_as_needed,
  notice_not_needed,
  notice_needed
};

extern bfd_boolean bfd_elf_record_link_assignment
  (bfd *, struct bfd_link_info *, const char *, bfd_boolean,
   bfd_boolean);
extern struct bfd_link_needed_list *bfd_elf_get_needed_list
  (bfd *, struct bfd_link_info *);
extern bfd_boolean bfd_elf_get_bfd_needed_list
  (bfd *, struct bfd_link_needed_list **);
extern bfd_boolean bfd_elf_stack_segment_size (bfd *, struct bfd_link_info *,
					       const char *, bfd_vma);
extern bfd_boolean bfd_elf_size_dynamic_sections
  (bfd *, const char *, const char *, const char *, const char *, const char *,
   const char * const *, struct bfd_link_info *, struct bfd_section **);
extern bfd_boolean bfd_elf_size_dynsym_hash_dynstr
  (bfd *, struct bfd_link_info *);
extern void bfd_elf_set_dt_needed_name
  (bfd *, const char *);
extern const char *bfd_elf_get_dt_soname
  (bfd *);
extern void bfd_elf_set_dyn_lib_class
  (bfd *, enum dynamic_lib_link_class);
extern int bfd_elf_get_dyn_lib_class
  (bfd *);
extern struct bfd_link_needed_list *bfd_elf_get_runpath_list
  (bfd *, struct bfd_link_info *);
extern int bfd_elf_discard_info
  (bfd *, struct bfd_link_info *);
extern unsigned int _bfd_elf_default_action_discarded
  (struct bfd_section *);

/* Return an upper bound on the number of bytes required to store a
   copy of ABFD's program header table entries.  Return -1 if an error
   occurs; bfd_get_error will return an appropriate code.  */
extern long bfd_get_elf_phdr_upper_bound
  (bfd *abfd);

/* Copy ABFD's program header table entries to *PHDRS.  The entries
   will be stored as an array of Elf_Internal_Phdr structures, as
   defined in include/elf/internal.h.  To find out how large the
   buffer needs to be, call bfd_get_elf_phdr_upper_bound.

   Return the number of program header table entries read, or -1 if an
   error occurs; bfd_get_error will return an appropriate code.  */
extern int bfd_get_elf_phdrs
  (bfd *abfd, void *phdrs);

/* Create a new BFD as if by bfd_openr.  Rather than opening a file,
   reconstruct an ELF file by reading the segments out of remote
   memory based on the ELF file header at EHDR_VMA and the ELF program
   headers it points to.  If non-zero, SIZE is the known extent of the
   object.  If not null, *LOADBASEP is filled in with the difference
   between the VMAs from which the segments were read, and the VMAs
   the file headers (and hence BFD's idea of each section's VMA) put
   them at.

   The function TARGET_READ_MEMORY is called to copy LEN bytes from
   the remote memory at target address VMA into the local buffer at
   MYADDR; it should return zero on success or an `errno' code on
   failure.  TEMPL must be a BFD for a target with the word size and
   byte order found in the remote memory.  */
extern bfd *bfd_elf_bfd_from_remote_memory
  (bfd *templ, bfd_vma ehdr_vma, bfd_size_type size, bfd_vma *loadbasep,
   int (*target_read_memory) (bfd_vma vma, bfd_byte *myaddr,
			      bfd_size_type len));

extern struct bfd_section *_bfd_elf_tls_setup
  (bfd *, struct bfd_link_info *);

extern struct bfd_section *
_bfd_nearby_section (bfd *, struct bfd_section *, bfd_vma);

extern void _bfd_fix_excluded_sec_syms
  (bfd *, struct bfd_link_info *);

extern unsigned bfd_m68k_mach_to_features (int);

extern int bfd_m68k_features_to_mach (unsigned);

extern bfd_boolean bfd_m68k_elf32_create_embedded_relocs
  (bfd *, struct bfd_link_info *, struct bfd_section *, struct bfd_section *,
   char **);

extern void bfd_elf_m68k_set_target_options (struct bfd_link_info *, int);

extern bfd_boolean bfd_bfin_elf32_create_embedded_relocs
  (bfd *, struct bfd_link_info *, struct bfd_section *, struct bfd_section *,
   char **);

extern bfd_boolean bfd_cr16_elf32_create_embedded_relocs
  (bfd *, struct bfd_link_info *, struct bfd_section *, struct bfd_section *,
   char **);

/* SunOS shared library support routines for the linker.  */

extern struct bfd_link_needed_list *bfd_sunos_get_needed_list
  (bfd *, struct bfd_link_info *);
extern bfd_boolean bfd_sunos_record_link_assignment
  (bfd *, struct bfd_link_info *, const char *);
extern bfd_boolean bfd_sunos_size_dynamic_sections
  (bfd *, struct bfd_link_info *, struct bfd_section **,
   struct bfd_section **, struct bfd_section **);

/* Linux shared library support routines for the linker.  */

extern bfd_boolean bfd_i386linux_size_dynamic_sections
  (bfd *, struct bfd_link_info *);
extern bfd_boolean bfd_m68klinux_size_dynamic_sections
  (bfd *, struct bfd_link_info *);
extern bfd_boolean bfd_sparclinux_size_dynamic_sections
  (bfd *, struct bfd_link_info *);

/* mmap hacks */

struct _bfd_window_internal;
typedef struct _bfd_window_internal bfd_window_internal;

typedef struct _bfd_window
{
  /* What the user asked for.  */
  void *data;
  bfd_size_type size;
  /* The actual window used by BFD.  Small user-requested read-only
     regions sharing a page may share a single window into the object
     file.  Read-write versions shouldn't until I've fixed things to
     keep track of which portions have been claimed by the
     application; don't want to give the same region back when the
     application wants two writable copies!  */
  struct _bfd_window_internal *i;
}
bfd_window;

extern void bfd_init_window
  (bfd_window *);
extern void bfd_free_window
  (bfd_window *);
extern bfd_boolean bfd_get_file_window
  (bfd *, file_ptr, bfd_size_type, bfd_window *, bfd_boolean);

/* XCOFF support routines for the linker.  */

extern bfd_boolean bfd_xcoff_split_import_path
  (bfd *, const char *, const char **, const char **);
extern bfd_boolean bfd_xcoff_set_archive_import_path
  (struct bfd_link_info *, bfd *, const char *);
extern bfd_boolean bfd_xcoff_link_record_set
  (bfd *, struct bfd_link_info *, struct bfd_link_hash_entry *, bfd_size_type);
extern bfd_boolean bfd_xcoff_import_symbol
  (bfd *, struct bfd_link_info *, struct bfd_link_hash_entry *, bfd_vma,
   const char *, const char *, const char *, unsigned int);
extern bfd_boolean bfd_xcoff_export_symbol
  (bfd *, struct bfd_link_info *, struct bfd_link_hash_entry *);
extern bfd_boolean bfd_xcoff_link_count_reloc
  (bfd *, struct bfd_link_info *, const char *);
extern bfd_boolean bfd_xcoff_record_link_assignment
  (bfd *, struct bfd_link_info *, const char *);
extern bfd_boolean bfd_xcoff_size_dynamic_sections
  (bfd *, struct bfd_link_info *, const char *, const char *,
   unsigned long, unsigned long, unsigned long, bfd_boolean,
   int, bfd_boolean, unsigned int, struct bfd_section **, bfd_boolean);
extern bfd_boolean bfd_xcoff_link_generate_rtinit
  (bfd *, const char *, const char *, bfd_boolean);

/* XCOFF support routines for ar.  */
extern bfd_boolean bfd_xcoff_ar_archive_set_magic
  (bfd *, char *);

/* Externally visible COFF routines.  */

#if defined(__STDC__) || defined(ALMOST_STDC)
struct internal_syment;
union internal_auxent;
#endif

extern bfd_boolean bfd_coff_set_symbol_class
  (bfd *, struct bfd_symbol *, unsigned int);

extern bfd_boolean bfd_m68k_coff_create_embedded_relocs
  (bfd *, struct bfd_link_info *, struct bfd_section *, struct bfd_section *, char **);

/* ARM VFP11 erratum workaround support.  */
typedef enum
{
  BFD_ARM_VFP11_FIX_DEFAULT,
  BFD_ARM_VFP11_FIX_NONE,
  BFD_ARM_VFP11_FIX_SCALAR,
  BFD_ARM_VFP11_FIX_VECTOR
} bfd_arm_vfp11_fix;

extern void bfd_elf32_arm_init_maps
  (bfd *);

extern void bfd_elf32_arm_set_vfp11_fix
  (bfd *, struct bfd_link_info *);

extern void bfd_elf32_arm_set_cortex_a8_fix
  (bfd *, struct bfd_link_info *);

extern bfd_boolean bfd_elf32_arm_vfp11_erratum_scan
  (bfd *, struct bfd_link_info *);

extern void bfd_elf32_arm_vfp11_fix_veneer_locations
  (bfd *, struct bfd_link_info *);

/* ARM Interworking support.  Called from linker.  */
extern bfd_boolean bfd_arm_allocate_interworking_sections
  (struct bfd_link_info *);

extern bfd_boolean bfd_arm_process_before_allocation
  (bfd *, struct bfd_link_info *, int);

extern bfd_boolean bfd_arm_get_bfd_for_interworking
  (bfd *, struct bfd_link_info *);

/* PE ARM Interworking support.  Called from linker.  */
extern bfd_boolean bfd_arm_pe_allocate_interworking_sections
  (struct bfd_link_info *);

extern bfd_boolean bfd_arm_pe_process_before_allocation
  (bfd *, struct bfd_link_info *, int);

extern bfd_boolean bfd_arm_pe_get_bfd_for_interworking
  (bfd *, struct bfd_link_info *);

/* ELF ARM Interworking support.  Called from linker.  */
extern bfd_boolean bfd_elf32_arm_allocate_interworking_sections
  (struct bfd_link_info *);

extern bfd_boolean bfd_elf32_arm_process_before_allocation
  (bfd *, struct bfd_link_info *);

void bfd_elf32_arm_set_target_relocs
  (bfd *, struct bfd_link_info *, int, char *, int, int, bfd_arm_vfp11_fix,
   int, int, int, int, int);

extern bfd_boolean bfd_elf32_arm_get_bfd_for_interworking
  (bfd *, struct bfd_link_info *);

extern bfd_boolean bfd_elf32_arm_add_glue_sections_to_bfd
  (bfd *, struct bfd_link_info *);

/* ELF ARM mapping symbol support.  */
#define BFD_ARM_SPECIAL_SYM_TYPE_MAP	(1 << 0)
#define BFD_ARM_SPECIAL_SYM_TYPE_TAG	(1 << 1)
#define BFD_ARM_SPECIAL_SYM_TYPE_OTHER  (1 << 2)
#define BFD_ARM_SPECIAL_SYM_TYPE_ANY	(~0)

extern bfd_boolean bfd_is_arm_special_symbol_name
  (const char *, int);

extern void bfd_elf32_arm_set_byteswap_code
  (struct bfd_link_info *, int);

extern void bfd_elf32_arm_use_long_plt (void);

/* ARM Note section processing.  */
extern bfd_boolean bfd_arm_merge_machines
  (bfd *, bfd *);

extern bfd_boolean bfd_arm_update_notes
  (bfd *, const char *);

extern unsigned int bfd_arm_get_mach_from_notes
  (bfd *, const char *);

/* ARM stub generation support.  Called from the linker.  */
extern int elf32_arm_setup_section_lists
  (bfd *, struct bfd_link_info *);
extern void elf32_arm_next_input_section
  (struct bfd_link_info *, struct bfd_section *);
extern bfd_boolean elf32_arm_size_stubs
  (bfd *, bfd *, struct bfd_link_info *, bfd_signed_vma,
   struct bfd_section * (*) (const char *, struct bfd_section *, unsigned int),
   void (*) (void));
extern bfd_boolean elf32_arm_build_stubs
  (struct bfd_link_info *);

/* ARM unwind section editing support.  */
extern bfd_boolean elf32_arm_fix_exidx_coverage
(struct bfd_section **, unsigned int, struct bfd_link_info *, bfd_boolean);

/* C6x unwind section editing support.  */
extern bfd_boolean elf32_tic6x_fix_exidx_coverage
(struct bfd_section **, unsigned int, struct bfd_link_info *, bfd_boolean);

/* PowerPC @tls opcode transform/validate.  */
extern unsigned int _bfd_elf_ppc_at_tls_transform
  (unsigned int, unsigned int);
/* PowerPC @tprel opcode transform/validate.  */
extern unsigned int _bfd_elf_ppc_at_tprel_transform
  (unsigned int, unsigned int);

extern void bfd_elf64_aarch64_init_maps
  (bfd *);

extern void bfd_elf32_aarch64_init_maps
  (bfd *);

extern void bfd_elf64_aarch64_set_options
  (bfd *, struct bfd_link_info *, int, int, int, int, int);

extern void bfd_elf32_aarch64_set_options
  (bfd *, struct bfd_link_info *, int, int, int, int, int);

/* ELF AArch64 mapping symbol support.  */
#define BFD_AARCH64_SPECIAL_SYM_TYPE_MAP	(1 << 0)
#define BFD_AARCH64_SPECIAL_SYM_TYPE_TAG	(1 << 1)
#define BFD_AARCH64_SPECIAL_SYM_TYPE_OTHER	(1 << 2)
#define BFD_AARCH64_SPECIAL_SYM_TYPE_ANY	(~0)
extern bfd_boolean bfd_is_aarch64_special_symbol_name
  (const char * name, int type);

/* AArch64 stub generation support for ELF64.  Called from the linker.  */
extern int elf64_aarch64_setup_section_lists
  (bfd *, struct bfd_link_info *);
extern void elf64_aarch64_next_input_section
  (struct bfd_link_info *, struct bfd_section *);
extern bfd_boolean elf64_aarch64_size_stubs
  (bfd *, bfd *, struct bfd_link_info *, bfd_signed_vma,
   struct bfd_section * (*) (const char *, struct bfd_section *),
   void (*) (void));
extern bfd_boolean elf64_aarch64_build_stubs
  (struct bfd_link_info *);
/* AArch64 stub generation support for ELF32.  Called from the linker.  */
extern int elf32_aarch64_setup_section_lists
  (bfd *, struct bfd_link_info *);
extern void elf32_aarch64_next_input_section
  (struct bfd_link_info *, struct bfd_section *);
extern bfd_boolean elf32_aarch64_size_stubs
  (bfd *, bfd *, struct bfd_link_info *, bfd_signed_vma,
   struct bfd_section * (*) (const char *, struct bfd_section *),
   void (*) (void));
extern bfd_boolean elf32_aarch64_build_stubs
  (struct bfd_link_info *);


/* TI COFF load page support.  */
extern void bfd_ticoff_set_section_load_page
  (struct bfd_section *, int);

extern int bfd_ticoff_get_section_load_page
  (struct bfd_section *);

/* H8/300 functions.  */
extern bfd_vma bfd_h8300_pad_address
  (bfd *, bfd_vma);

/* IA64 Itanium code generation.  Called from linker.  */
extern void bfd_elf32_ia64_after_parse
  (int);

extern void bfd_elf64_ia64_after_parse
  (int);

/* V850 Note manipulation routines.  */
extern bfd_boolean v850_elf_create_sections
  (struct bfd_link_info *);

extern bfd_boolean v850_elf_set_note
  (bfd *, unsigned int, unsigned int);
/* Extracted from init.c.  */
void bfd_init (void);

/* Extracted from opncls.c.  */
/* Set to N to open the next N BFDs using an alternate id space.  */
extern unsigned int bfd_use_reserved_id;
bfd *bfd_fopen (const char *filename, const char *target,
    const char *mode, int fd);

bfd *bfd_openr (const char *filename, const char *target);

bfd *bfd_fdopenr (const char *filename, const char *target, int fd);

bfd *bfd_openstreamr (const char * filename, const char * target, void * stream);

bfd *bfd_openr_iovec (const char *filename, const char *target,
    void *(*open_func) (struct bfd *nbfd,
    void *open_closure),
    void *open_closure,
    file_ptr (*pread_func) (struct bfd *nbfd,
    void *stream,
    void *buf,
    file_ptr nbytes,
    file_ptr offset),
    int (*close_func) (struct bfd *nbfd,
    void *stream),
    int (*stat_func) (struct bfd *abfd,
    void *stream,
    struct stat *sb));

bfd *bfd_openw (const char *filename, const char *target);

bfd_boolean bfd_close (bfd *abfd);

bfd_boolean bfd_close_all_done (bfd *);

bfd *bfd_create (const char *filename, bfd *templ);

bfd_boolean bfd_make_writable (bfd *abfd);

bfd_boolean bfd_make_readable (bfd *abfd);

void *bfd_alloc (bfd *abfd, bfd_size_type wanted);

void *bfd_zalloc (bfd *abfd, bfd_size_type wanted);

unsigned long bfd_calc_gnu_debuglink_crc32
   (unsigned long crc, const unsigned char *buf, bfd_size_type len);

char *bfd_get_debug_link_info (bfd *abfd, unsigned long *crc32_out);

char *bfd_get_alt_debug_link_info (bfd * abfd,
    bfd_size_type *buildid_len,
    bfd_byte **buildid_out);

char *bfd_follow_gnu_debuglink (bfd *abfd, const char *dir);

char *bfd_follow_gnu_debugaltlink (bfd *abfd, const char *dir);

struct bfd_section *bfd_create_gnu_debuglink_section
   (bfd *abfd, const char *filename);

bfd_boolean bfd_fill_in_gnu_debuglink_section
   (bfd *abfd, struct bfd_section *sect, const char *filename);

const char *bfd_extract_object_only_section
   (bfd *abfd);

/* Extracted from libbfd.c.  */

/* Byte swapping macros for user section data.  */

#define bfd_put_8(abfd, val, ptr) \
  ((void) (*((unsigned char *) (ptr)) = (val) & 0xff))
#define bfd_put_signed_8 \
  bfd_put_8
#define bfd_get_8(abfd, ptr) \
  (*(const unsigned char *) (ptr) & 0xff)
#define bfd_get_signed_8(abfd, ptr) \
  (((*(const unsigned char *) (ptr) & 0xff) ^ 0x80) - 0x80)

#define bfd_put_16(abfd, val, ptr) \
  BFD_SEND (abfd, bfd_putx16, ((val),(ptr)))
#define bfd_put_signed_16 \
  bfd_put_16
#define bfd_get_16(abfd, ptr) \
  BFD_SEND (abfd, bfd_getx16, (ptr))
#define bfd_get_signed_16(abfd, ptr) \
  BFD_SEND (abfd, bfd_getx_signed_16, (ptr))

#define bfd_put_32(abfd, val, ptr) \
  BFD_SEND (abfd, bfd_putx32, ((val),(ptr)))
#define bfd_put_signed_32 \
  bfd_put_32
#define bfd_get_32(abfd, ptr) \
  BFD_SEND (abfd, bfd_getx32, (ptr))
#define bfd_get_signed_32(abfd, ptr) \
  BFD_SEND (abfd, bfd_getx_signed_32, (ptr))

#define bfd_put_64(abfd, val, ptr) \
  BFD_SEND (abfd, bfd_putx64, ((val), (ptr)))
#define bfd_put_signed_64 \
  bfd_put_64
#define bfd_get_64(abfd, ptr) \
  BFD_SEND (abfd, bfd_getx64, (ptr))
#define bfd_get_signed_64(abfd, ptr) \
  BFD_SEND (abfd, bfd_getx_signed_64, (ptr))

#define bfd_get(bits, abfd, ptr)                       \
  ((bits) == 8 ? (bfd_vma) bfd_get_8 (abfd, ptr)       \
   : (bits) == 16 ? bfd_get_16 (abfd, ptr)             \
   : (bits) == 32 ? bfd_get_32 (abfd, ptr)             \
   : (bits) == 64 ? bfd_get_64 (abfd, ptr)             \
   : (abort (), (bfd_vma) - 1))

#define bfd_put(bits, abfd, val, ptr)                  \
  ((bits) == 8 ? bfd_put_8  (abfd, val, ptr)           \
   : (bits) == 16 ? bfd_put_16 (abfd, val, ptr)                \
   : (bits) == 32 ? bfd_put_32 (abfd, val, ptr)                \
   : (bits) == 64 ? bfd_put_64 (abfd, val, ptr)                \
   : (abort (), (void) 0))


/* Byte swapping macros for file header data.  */

#define bfd_h_put_8(abfd, val, ptr) \
  bfd_put_8 (abfd, val, ptr)
#define bfd_h_put_signed_8(abfd, val, ptr) \
  bfd_put_8 (abfd, val, ptr)
#define bfd_h_get_8(abfd, ptr) \
  bfd_get_8 (abfd, ptr)
#define bfd_h_get_signed_8(abfd, ptr) \
  bfd_get_signed_8 (abfd, ptr)

#define bfd_h_put_16(abfd, val, ptr) \
  BFD_SEND (abfd, bfd_h_putx16, (val, ptr))
#define bfd_h_put_signed_16 \
  bfd_h_put_16
#define bfd_h_get_16(abfd, ptr) \
  BFD_SEND (abfd, bfd_h_getx16, (ptr))
#define bfd_h_get_signed_16(abfd, ptr) \
  BFD_SEND (abfd, bfd_h_getx_signed_16, (ptr))

#define bfd_h_put_32(abfd, val, ptr) \
  BFD_SEND (abfd, bfd_h_putx32, (val, ptr))
#define bfd_h_put_signed_32 \
  bfd_h_put_32
#define bfd_h_get_32(abfd, ptr) \
  BFD_SEND (abfd, bfd_h_getx32, (ptr))
#define bfd_h_get_signed_32(abfd, ptr) \
  BFD_SEND (abfd, bfd_h_getx_signed_32, (ptr))

#define bfd_h_put_64(abfd, val, ptr) \
  BFD_SEND (abfd, bfd_h_putx64, (val, ptr))
#define bfd_h_put_signed_64 \
  bfd_h_put_64
#define bfd_h_get_64(abfd, ptr) \
  BFD_SEND (abfd, bfd_h_getx64, (ptr))
#define bfd_h_get_signed_64(abfd, ptr) \
  BFD_SEND (abfd, bfd_h_getx_signed_64, (ptr))

/* Aliases for the above, which should eventually go away.  */

#define H_PUT_64  bfd_h_put_64
#define H_PUT_32  bfd_h_put_32
#define H_PUT_16  bfd_h_put_16
#define H_PUT_8   bfd_h_put_8
#define H_PUT_S64 bfd_h_put_signed_64
#define H_PUT_S32 bfd_h_put_signed_32
#define H_PUT_S16 bfd_h_put_signed_16
#define H_PUT_S8  bfd_h_put_signed_8
#define H_GET_64  bfd_h_get_64
#define H_GET_32  bfd_h_get_32
#define H_GET_16  bfd_h_get_16
#define H_GET_8   bfd_h_get_8
#define H_GET_S64 bfd_h_get_signed_64
#define H_GET_S32 bfd_h_get_signed_32
#define H_GET_S16 bfd_h_get_signed_16
#define H_GET_S8  bfd_h_get_signed_8


/* Extracted from bfdio.c.  */
long bfd_get_mtime (bfd *abfd);

file_ptr bfd_get_size (bfd *abfd);

void *bfd_mmap (bfd *abfd, void *addr, bfd_size_type len,
    int prot, int flags, file_ptr offset,
    void **map_addr, bfd_size_type *map_len);

/* Extracted from bfdwin.c.  */
/* Extracted from section.c.  */

typedef struct bfd_section
{
  /* The name of the section; the name isn't a copy, the pointer is
     the same as that passed to bfd_make_section.  */
  const char *name;

  /* A unique sequence number.  */
  int id;

  /* Which section in the bfd; 0..n-1 as sections are created in a bfd.  */
  int index;

  /* The next section in the list belonging to the BFD, or NULL.  */
  struct bfd_section *next;

  /* The previous section in the list belonging to the BFD, or NULL.  */
  struct bfd_section *prev;

  /* The field flags contains attributes of the section. Some
     flags are read in from the object file, and some are
     synthesized from other information.  */
  flagword flags;

#define SEC_NO_FLAGS   0x000

  /* Tells the OS to allocate space for this section when loading.
     This is clear for a section containing debug information only.  */
#define SEC_ALLOC      0x001

  /* Tells the OS to load the section from the file when loading.
     This is clear for a .bss section.  */
#define SEC_LOAD       0x002

  /* The section contains data still to be relocated, so there is
     some relocation information too.  */
#define SEC_RELOC      0x004

  /* A signal to the OS that the section contains read only data.  */
#define SEC_READONLY   0x008

  /* The section contains code only.  */
#define SEC_CODE       0x010

  /* The section contains data only.  */
#define SEC_DATA       0x020

  /* The section will reside in ROM.  */
#define SEC_ROM        0x040

  /* The section contains constructor information. This section
     type is used by the linker to create lists of constructors and
     destructors used by <<g++>>. When a back end sees a symbol
     which should be used in a constructor list, it creates a new
     section for the type of name (e.g., <<__CTOR_LIST__>>), attaches
     the symbol to it, and builds a relocation. To build the lists
     of constructors, all the linker has to do is catenate all the
     sections called <<__CTOR_LIST__>> and relocate the data
     contained within - exactly the operations it would peform on
     standard data.  */
#define SEC_CONSTRUCTOR 0x080

  /* The section has contents - a data section could be
     <<SEC_ALLOC>> | <<SEC_HAS_CONTENTS>>; a debug section could be
     <<SEC_HAS_CONTENTS>>  */
#define SEC_HAS_CONTENTS 0x100

  /* An instruction to the linker to not output the section
     even if it has information which would normally be written.  */
#define SEC_NEVER_LOAD 0x200

  /* The section contains thread local data.  */
#define SEC_THREAD_LOCAL 0x400

  /* The section has GOT references.  This flag is only for the
     linker, and is currently only used by the elf32-hppa back end.
     It will be set if global offset table references were detected
     in this section, which indicate to the linker that the section
     contains PIC code, and must be handled specially when doing a
     static link.  */
#define SEC_HAS_GOT_REF 0x800

  /* The section contains common symbols (symbols may be defined
     multiple times, the value of a symbol is the amount of
     space it requires, and the largest symbol value is the one
     used).  Most targets have exactly one of these (which we
     translate to bfd_com_section_ptr), but ECOFF has two.  */
#define SEC_IS_COMMON 0x1000

  /* The section contains only debugging information.  For
     example, this is set for ELF .debug and .stab sections.
     strip tests this flag to see if a section can be
     discarded.  */
#define SEC_DEBUGGING 0x2000

  /* The contents of this section are held in memory pointed to
     by the contents field.  This is checked by bfd_get_section_contents,
     and the data is retrieved from memory if appropriate.  */
#define SEC_IN_MEMORY 0x4000

  /* The contents of this section are to be excluded by the
     linker for executable and shared objects unless those
     objects are to be further relocated.  */
#define SEC_EXCLUDE 0x8000

  /* The contents of this section are to be sorted based on the sum of
     the symbol and addend values specified by the associated relocation
     entries.  Entries without associated relocation entries will be
     appended to the end of the section in an unspecified order.  */
#define SEC_SORT_ENTRIES 0x10000

  /* When linking, duplicate sections of the same name should be
     discarded, rather than being combined into a single section as
     is usually done.  This is similar to how common symbols are
     handled.  See SEC_LINK_DUPLICATES below.  */
#define SEC_LINK_ONCE 0x20000

  /* If SEC_LINK_ONCE is set, this bitfield describes how the linker
     should handle duplicate sections.  */
#define SEC_LINK_DUPLICATES 0xc0000

  /* This value for SEC_LINK_DUPLICATES means that duplicate
     sections with the same name should simply be discarded.  */
#define SEC_LINK_DUPLICATES_DISCARD 0x0

  /* This value for SEC_LINK_DUPLICATES means that the linker
     should warn if there are any duplicate sections, although
     it should still only link one copy.  */
#define SEC_LINK_DUPLICATES_ONE_ONLY 0x40000

  /* This value for SEC_LINK_DUPLICATES means that the linker
     should warn if any duplicate sections are a different size.  */
#define SEC_LINK_DUPLICATES_SAME_SIZE 0x80000

  /* This value for SEC_LINK_DUPLICATES means that the linker
     should warn if any duplicate sections contain different
     contents.  */
#define SEC_LINK_DUPLICATES_SAME_CONTENTS \
  (SEC_LINK_DUPLICATES_ONE_ONLY | SEC_LINK_DUPLICATES_SAME_SIZE)

  /* This section was created by the linker as part of dynamic
     relocation or other arcane processing.  It is skipped when
     going through the first-pass output, trusting that someone
     else up the line will take care of it later.  */
#define SEC_LINKER_CREATED 0x100000

  /* This section should not be subject to garbage collection.
     Also set to inform the linker that this section should not be
     listed in the link map as discarded.  */
#define SEC_KEEP 0x200000

  /* This section contains "short" data, and should be placed
     "near" the GP.  */
#define SEC_SMALL_DATA 0x400000

  /* Attempt to merge identical entities in the section.
     Entity size is given in the entsize field.  */
#define SEC_MERGE 0x800000

  /* If given with SEC_MERGE, entities to merge are zero terminated
     strings where entsize specifies character size instead of fixed
     size entries.  */
#define SEC_STRINGS 0x1000000

  /* This section contains data about section groups.  */
#define SEC_GROUP 0x2000000

  /* The section is a COFF shared library section.  This flag is
     only for the linker.  If this type of section appears in
     the input file, the linker must copy it to the output file
     without changing the vma or size.  FIXME: Although this
     was originally intended to be general, it really is COFF
     specific (and the flag was renamed to indicate this).  It
     might be cleaner to have some more general mechanism to
     allow the back end to control what the linker does with
     sections.  */
#define SEC_COFF_SHARED_LIBRARY 0x4000000

  /* This input section should be copied to output in reverse order
     as an array of pointers.  This is for ELF linker internal use
     only.  */
#define SEC_ELF_REVERSE_COPY 0x4000000

  /* This section contains data which may be shared with other
     executables or shared objects. This is for COFF only.  */
#define SEC_COFF_SHARED 0x8000000

  /* This section should be compressed.  This is for ELF linker
     internal use only.  */
#define SEC_ELF_COMPRESS 0x8000000

  /* When a section with this flag is being linked, then if the size of
     the input section is less than a page, it should not cross a page
     boundary.  If the size of the input section is one page or more,
     it should be aligned on a page boundary.  This is for TI
     TMS320C54X only.  */
#define SEC_TIC54X_BLOCK 0x10000000

  /* This section should be renamed.  This is for ELF linker
     internal use only.  */
#define SEC_ELF_RENAME 0x10000000

  /* Conditionally link this section; do not link if there are no
     references found to any symbol in the section.  This is for TI
     TMS320C54X only.  */
#define SEC_TIC54X_CLINK 0x20000000

  /* This section contains vliw code.  This is for Toshiba MeP only.  */
#define SEC_MEP_VLIW 0x20000000

  /* Indicate that section has the no read flag set. This happens
     when memory read flag isn't set. */
#define SEC_COFF_NOREAD 0x40000000

  /*  End of section flags.  */

  /* Some internal packed boolean fields.  */

  /* See the vma field.  */
  unsigned int user_set_vma : 1;

  /* A mark flag used by some of the linker backends.  */
  unsigned int linker_mark : 1;

  /* Another mark flag used by some of the linker backends.  Set for
     output sections that have an input section.  */
  unsigned int linker_has_input : 1;

  /* Mark flag used by some linker backends for garbage collection.  */
  unsigned int gc_mark : 1;

  /* Section compression status.  */
  unsigned int compress_status : 2;
#define COMPRESS_SECTION_NONE    0
#define COMPRESS_SECTION_DONE    1
#define DECOMPRESS_SECTION_SIZED 2

  /* The following flags are used by the ELF linker. */

  /* Mark sections which have been allocated to segments.  */
  unsigned int segment_mark : 1;

  /* Type of sec_info information.  */
  unsigned int sec_info_type:3;
#define SEC_INFO_TYPE_NONE      0
#define SEC_INFO_TYPE_STABS     1
#define SEC_INFO_TYPE_MERGE     2
#define SEC_INFO_TYPE_EH_FRAME  3
#define SEC_INFO_TYPE_JUST_SYMS 4
#define SEC_INFO_TYPE_TARGET    5
#define SEC_INFO_TYPE_EH_FRAME_ENTRY 6

  /* Nonzero if this section uses RELA relocations, rather than REL.  */
  unsigned int use_rela_p:1;

  /* Bits used by various backends.  The generic code doesn't touch
     these fields.  */

  unsigned int sec_flg0:1;
  unsigned int sec_flg1:1;
  unsigned int sec_flg2:1;
  unsigned int sec_flg3:1;
  unsigned int sec_flg4:1;
  unsigned int sec_flg5:1;

  /* End of internal packed boolean fields.  */

  /*  The virtual memory address of the section - where it will be
      at run time.  The symbols are relocated against this.  The
      user_set_vma flag is maintained by bfd; if it's not set, the
      backend can assign addresses (for example, in <<a.out>>, where
      the default address for <<.data>> is dependent on the specific
      target and various flags).  */
  bfd_vma vma;

  /*  The load address of the section - where it would be in a
      rom image; really only used for writing section header
      information.  */
  bfd_vma lma;

  /* The size of the section in octets, as it will be output.
     Contains a value even if the section has no contents (e.g., the
     size of <<.bss>>).  */
  bfd_size_type size;

  /* For input sections, the original size on disk of the section, in
     octets.  This field should be set for any section whose size is
     changed by linker relaxation.  It is required for sections where
     the linker relaxation scheme doesn't cache altered section and
     reloc contents (stabs, eh_frame, SEC_MERGE, some coff relaxing
     targets), and thus the original size needs to be kept to read the
     section multiple times.  For output sections, rawsize holds the
     section size calculated on a previous linker relaxation pass.  */
  bfd_size_type rawsize;

  /* The compressed size of the section in octets.  */
  bfd_size_type compressed_size;

  /* Relaxation table. */
  struct relax_table *relax;

  /* Count of used relaxation table entries. */
  int relax_count;


  /* If this section is going to be output, then this value is the
     offset in *bytes* into the output section of the first byte in the
     input section (byte ==> smallest addressable unit on the
     target).  In most cases, if this was going to start at the
     100th octet (8-bit quantity) in the output section, this value
     would be 100.  However, if the target byte size is 16 bits
     (bfd_octets_per_byte is "2"), this value would be 50.  */
  bfd_vma output_offset;

  /* The output section through which to map on output.  */
  struct bfd_section *output_section;

  /* The alignment requirement of the section, as an exponent of 2 -
     e.g., 3 aligns to 2^3 (or 8).  */
  unsigned int alignment_power;

  /* If an input section, a pointer to a vector of relocation
     records for the data in this section.  */
  struct reloc_cache_entry *relocation;

  /* If an output section, a pointer to a vector of pointers to
     relocation records for the data in this section.  */
  struct reloc_cache_entry **orelocation;

  /* The number of relocation records in one of the above.  */
  unsigned reloc_count;

  /* Information below is back end specific - and not always used
     or updated.  */

  /* File position of section data.  */
  file_ptr filepos;

  /* File position of relocation info.  */
  file_ptr rel_filepos;

  /* File position of line data.  */
  file_ptr line_filepos;

  /* Pointer to data for applications.  */
  void *userdata;

  /* If the SEC_IN_MEMORY flag is set, this points to the actual
     contents.  */
  unsigned char *contents;

  /* Attached line number information.  */
  alent *lineno;

  /* Number of line number records.  */
  unsigned int lineno_count;

  /* Entity size for merging purposes.  */
  unsigned int entsize;

  /* Points to the kept section if this section is a link-once section,
     and is discarded.  */
  struct bfd_section *kept_section;

  /* When a section is being output, this value changes as more
     linenumbers are written out.  */
  file_ptr moving_line_filepos;

  /* What the section number is in the target world.  */
  int target_index;

  void *used_by_bfd;

  /* If this is a constructor section then here is a list of the
     relocations created to relocate items within it.  */
  struct relent_chain *constructor_chain;

  /* The BFD which owns the section.  */
  bfd *owner;

  /* A symbol which points at this section only.  */
  struct bfd_symbol *symbol;
  struct bfd_symbol **symbol_ptr_ptr;

  /* Early in the link process, map_head and map_tail are used to build
     a list of input sections attached to an output section.  Later,
     output sections use these fields for a list of bfd_link_order
     structs.  */
  union {
    struct bfd_link_order *link_order;
    struct bfd_section *s;
  } map_head, map_tail;
} asection;

/* Relax table contains information about instructions which can
   be removed by relaxation -- replacing a long address with a
   short address.  */
struct relax_table {
  /* Address where bytes may be deleted. */
  bfd_vma addr;

  /* Number of bytes to be deleted.  */
  int size;
};

/* Note: the following are provided as inline functions rather than macros
   because not all callers use the return value.  A macro implementation
   would use a comma expression, eg: "((ptr)->foo = val, TRUE)" and some
   compilers will complain about comma expressions that have no effect.  */
static inline bfd_boolean
bfd_set_section_userdata (bfd * abfd ATTRIBUTE_UNUSED, asection * ptr, void * val)
{
  ptr->userdata = val;
  return TRUE;
}

static inline bfd_boolean
bfd_set_section_vma (bfd * abfd ATTRIBUTE_UNUSED, asection * ptr, bfd_vma val)
{
  ptr->vma = ptr->lma = val;
  ptr->user_set_vma = TRUE;
  return TRUE;
}

static inline bfd_boolean
bfd_set_section_alignment (bfd * abfd ATTRIBUTE_UNUSED, asection * ptr, unsigned int val)
{
  ptr->alignment_power = val;
  return TRUE;
}

/* These sections are global, and are managed by BFD.  The application
   and target back end are not permitted to change the values in
   these sections.  */
extern asection _bfd_std_section[4];

#define BFD_ABS_SECTION_NAME "*ABS*"
#define BFD_UND_SECTION_NAME "*UND*"
#define BFD_COM_SECTION_NAME "*COM*"
#define BFD_IND_SECTION_NAME "*IND*"

/* GNU object-only section name.  */
#define GNU_OBJECT_ONLY_SECTION_NAME ".gnu_object_only"

/* Pointer to the common section.  */
#define bfd_com_section_ptr (&_bfd_std_section[0])
/* Pointer to the undefined section.  */
#define bfd_und_section_ptr (&_bfd_std_section[1])
/* Pointer to the absolute section.  */
#define bfd_abs_section_ptr (&_bfd_std_section[2])
/* Pointer to the indirect section.  */
#define bfd_ind_section_ptr (&_bfd_std_section[3])

#define bfd_is_und_section(sec) ((sec) == bfd_und_section_ptr)
#define bfd_is_abs_section(sec) ((sec) == bfd_abs_section_ptr)
#define bfd_is_ind_section(sec) ((sec) == bfd_ind_section_ptr)

#define bfd_is_const_section(SEC)              \
 (   ((SEC) == bfd_abs_section_ptr)            \
  || ((SEC) == bfd_und_section_ptr)            \
  || ((SEC) == bfd_com_section_ptr)            \
  || ((SEC) == bfd_ind_section_ptr))

/* Macros to handle insertion and deletion of a bfd's sections.  These
   only handle the list pointers, ie. do not adjust section_count,
   target_index etc.  */
#define bfd_section_list_remove(ABFD, S) \
  do                                                   \
    {                                                  \
      asection *_s = S;                                \
      asection *_next = _s->next;                      \
      asection *_prev = _s->prev;                      \
      if (_prev)                                       \
        _prev->next = _next;                           \
      else                                             \
        (ABFD)->sections = _next;                      \
      if (_next)                                       \
        _next->prev = _prev;                           \
      else                                             \
        (ABFD)->section_last = _prev;                  \
    }                                                  \
  while (0)
#define bfd_section_list_append(ABFD, S) \
  do                                                   \
    {                                                  \
      asection *_s = S;                                \
      bfd *_abfd = ABFD;                               \
      _s->next = NULL;                                 \
      if (_abfd->section_last)                         \
        {                                              \
          _s->prev = _abfd->section_last;              \
          _abfd->section_last->next = _s;              \
        }                                              \
      else                                             \
        {                                              \
          _s->prev = NULL;                             \
          _abfd->sections = _s;                        \
        }                                              \
      _abfd->section_last = _s;                        \
    }                                                  \
  while (0)
#define bfd_section_list_prepend(ABFD, S) \
  do                                                   \
    {                                                  \
      asection *_s = S;                                \
      bfd *_abfd = ABFD;                               \
      _s->prev = NULL;                                 \
      if (_abfd->sections)                             \
        {                                              \
          _s->next = _abfd->sections;                  \
          _abfd->sections->prev = _s;                  \
        }                                              \
      else                                             \
        {                                              \
          _s->next = NULL;                             \
          _abfd->section_last = _s;                    \
        }                                              \
      _abfd->sections = _s;                            \
    }                                                  \
  while (0)
#define bfd_section_list_insert_after(ABFD, A, S) \
  do                                                   \
    {                                                  \
      asection *_a = A;                                \
      asection *_s = S;                                \
      asection *_next = _a->next;                      \
      _s->next = _next;                                \
      _s->prev = _a;                                   \
      _a->next = _s;                                   \
      if (_next)                                       \
        _next->prev = _s;                              \
      else                                             \
        (ABFD)->section_last = _s;                     \
    }                                                  \
  while (0)
#define bfd_section_list_insert_before(ABFD, B, S) \
  do                                                   \
    {                                                  \
      asection *_b = B;                                \
      asection *_s = S;                                \
      asection *_prev = _b->prev;                      \
      _s->prev = _prev;                                \
      _s->next = _b;                                   \
      _b->prev = _s;                                   \
      if (_prev)                                       \
        _prev->next = _s;                              \
      else                                             \
        (ABFD)->sections = _s;                         \
    }                                                  \
  while (0)
#define bfd_section_removed_from_list(ABFD, S) \
  ((S)->next == NULL ? (ABFD)->section_last != (S) : (S)->next->prev != (S))

#define BFD_FAKE_SECTION(SEC, FLAGS, SYM, NAME, IDX)                   \
  /* name, id,  index, next, prev, flags, user_set_vma,            */  \
  { NAME,  IDX, 0,     NULL, NULL, FLAGS, 0,                           \
                                                                       \
  /* linker_mark, linker_has_input, gc_mark, decompress_status,    */  \
     0,           0,                1,       0,                        \
                                                                       \
  /* segment_mark, sec_info_type, use_rela_p,                      */  \
     0,            0,             0,                                   \
                                                                       \
  /* sec_flg0, sec_flg1, sec_flg2, sec_flg3, sec_flg4, sec_flg5,   */  \
     0,        0,        0,        0,        0,        0,              \
                                                                       \
  /* vma, lma, size, rawsize, compressed_size, relax, relax_count, */  \
     0,   0,   0,    0,       0,               0,     0,               \
                                                                       \
  /* output_offset, output_section, alignment_power,               */  \
     0,             &SEC,           0,                                 \
                                                                       \
  /* relocation, orelocation, reloc_count, filepos, rel_filepos,   */  \
     NULL,       NULL,        0,           0,       0,                 \
                                                                       \
  /* line_filepos, userdata, contents, lineno, lineno_count,       */  \
     0,            NULL,     NULL,     NULL,   0,                      \
                                                                       \
  /* entsize, kept_section, moving_line_filepos,                    */ \
     0,       NULL,          0,                                        \
                                                                       \
  /* target_index, used_by_bfd, constructor_chain, owner,          */  \
     0,            NULL,        NULL,              NULL,               \
                                                                       \
  /* symbol,                    symbol_ptr_ptr,                    */  \
     (struct bfd_symbol *) SYM, &SEC.symbol,                           \
                                                                       \
  /* map_head, map_tail                                            */  \
     { NULL }, { NULL }                                                \
    }

void bfd_section_list_clear (bfd *);

asection *bfd_get_section_by_name (bfd *abfd, const char *name);

asection *bfd_get_next_section_by_name (asection *sec);

asection *bfd_get_linker_section (bfd *abfd, const char *name);

asection *bfd_get_section_by_name_if
   (bfd *abfd,
    const char *name,
    bfd_boolean (*func) (bfd *abfd, asection *sect, void *obj),
    void *obj);

char *bfd_get_unique_section_name
   (bfd *abfd, const char *templat, int *count);

asection *bfd_make_section_old_way (bfd *abfd, const char *name);

asection *bfd_make_section_anyway_with_flags
   (bfd *abfd, const char *name, flagword flags);

asection *bfd_make_section_anyway (bfd *abfd, const char *name);

asection *bfd_make_section_with_flags
   (bfd *, const char *name, flagword flags);

asection *bfd_make_section (bfd *, const char *name);

bfd_boolean bfd_set_section_flags
   (bfd *abfd, asection *sec, flagword flags);

void bfd_rename_section
   (bfd *abfd, asection *sec, const char *newname);

void bfd_map_over_sections
   (bfd *abfd,
    void (*func) (bfd *abfd, asection *sect, void *obj),
    void *obj);

asection *bfd_sections_find_if
   (bfd *abfd,
    bfd_boolean (*operation) (bfd *abfd, asection *sect, void *obj),
    void *obj);

bfd_boolean bfd_set_section_size
   (bfd *abfd, asection *sec, bfd_size_type val);

bfd_boolean bfd_set_section_contents
   (bfd *abfd, asection *section, const void *data,
    file_ptr offset, bfd_size_type count);

bfd_boolean bfd_get_section_contents
   (bfd *abfd, asection *section, void *location, file_ptr offset,
    bfd_size_type count);

bfd_boolean bfd_malloc_and_get_section
   (bfd *abfd, asection *section, bfd_byte **buf);

bfd_boolean bfd_copy_private_section_data
   (bfd *ibfd, asection *isec, bfd *obfd, asection *osec);

#define bfd_copy_private_section_data(ibfd, isection, obfd, osection) \
     BFD_SEND (obfd, _bfd_copy_private_section_data, \
               (ibfd, isection, obfd, osection))
bfd_boolean bfd_generic_is_group_section (bfd *, const asection *sec);

bfd_boolean bfd_generic_discard_group (bfd *abfd, asection *group);

/* Extracted from archures.c.  */
enum bfd_architecture
{
  bfd_arch_unknown,   /* File arch not known.  */
  bfd_arch_obscure,   /* Arch known, not one of these.  */
  bfd_arch_m68k,      /* Motorola 68xxx */
#define bfd_mach_m68000 1
#define bfd_mach_m68008 2
#define bfd_mach_m68010 3
#define bfd_mach_m68020 4
#define bfd_mach_m68030 5
#define bfd_mach_m68040 6
#define bfd_mach_m68060 7
#define bfd_mach_cpu32  8
#define bfd_mach_fido   9
#define bfd_mach_mcf_isa_a_nodiv 10
#define bfd_mach_mcf_isa_a 11
#define bfd_mach_mcf_isa_a_mac 12
#define bfd_mach_mcf_isa_a_emac 13
#define bfd_mach_mcf_isa_aplus 14
#define bfd_mach_mcf_isa_aplus_mac 15
#define bfd_mach_mcf_isa_aplus_emac 16
#define bfd_mach_mcf_isa_b_nousp 17
#define bfd_mach_mcf_isa_b_nousp_mac 18
#define bfd_mach_mcf_isa_b_nousp_emac 19
#define bfd_mach_mcf_isa_b 20
#define bfd_mach_mcf_isa_b_mac 21
#define bfd_mach_mcf_isa_b_emac 22
#define bfd_mach_mcf_isa_b_float 23
#define bfd_mach_mcf_isa_b_float_mac 24
#define bfd_mach_mcf_isa_b_float_emac 25
#define bfd_mach_mcf_isa_c 26
#define bfd_mach_mcf_isa_c_mac 27
#define bfd_mach_mcf_isa_c_emac 28
#define bfd_mach_mcf_isa_c_nodiv 29
#define bfd_mach_mcf_isa_c_nodiv_mac 30
#define bfd_mach_mcf_isa_c_nodiv_emac 31
  bfd_arch_vax,       /* DEC Vax */
  bfd_arch_i960,      /* Intel 960 */
    /* The order of the following is important.
       lower number indicates a machine type that
       only accepts a subset of the instructions
       available to machines with higher numbers.
       The exception is the "ca", which is
       incompatible with all other machines except
       "core".  */

#define bfd_mach_i960_core      1
#define bfd_mach_i960_ka_sa     2
#define bfd_mach_i960_kb_sb     3
#define bfd_mach_i960_mc        4
#define bfd_mach_i960_xa        5
#define bfd_mach_i960_ca        6
#define bfd_mach_i960_jx        7
#define bfd_mach_i960_hx        8

  bfd_arch_or1k,      /* OpenRISC 1000 */
#define bfd_mach_or1k           1
#define bfd_mach_or1knd         2

  bfd_arch_sparc,     /* SPARC */
#define bfd_mach_sparc                 1
/* The difference between v8plus and v9 is that v9 is a true 64 bit env.  */
#define bfd_mach_sparc_sparclet        2
#define bfd_mach_sparc_sparclite       3
#define bfd_mach_sparc_v8plus          4
#define bfd_mach_sparc_v8plusa         5 /* with ultrasparc add'ns.  */
#define bfd_mach_sparc_sparclite_le    6
#define bfd_mach_sparc_v9              7
#define bfd_mach_sparc_v9a             8 /* with ultrasparc add'ns.  */
#define bfd_mach_sparc_v8plusb         9 /* with cheetah add'ns.  */
#define bfd_mach_sparc_v9b             10 /* with cheetah add'ns.  */
/* Nonzero if MACH has the v9 instruction set.  */
#define bfd_mach_sparc_v9_p(mach) \
  ((mach) >= bfd_mach_sparc_v8plus && (mach) <= bfd_mach_sparc_v9b \
   && (mach) != bfd_mach_sparc_sparclite_le)
/* Nonzero if MACH is a 64 bit sparc architecture.  */
#define bfd_mach_sparc_64bit_p(mach) \
  ((mach) >= bfd_mach_sparc_v9 && (mach) != bfd_mach_sparc_v8plusb)
  bfd_arch_spu,       /* PowerPC SPU */
#define bfd_mach_spu           256
  bfd_arch_mips,      /* MIPS Rxxxx */
#define bfd_mach_mips3000              3000
#define bfd_mach_mips3900              3900
#define bfd_mach_mips4000              4000
#define bfd_mach_mips4010              4010
#define bfd_mach_mips4100              4100
#define bfd_mach_mips4111              4111
#define bfd_mach_mips4120              4120
#define bfd_mach_mips4300              4300
#define bfd_mach_mips4400              4400
#define bfd_mach_mips4600              4600
#define bfd_mach_mips4650              4650
#define bfd_mach_mips5000              5000
#define bfd_mach_mips5400              5400
#define bfd_mach_mips5500              5500
#define bfd_mach_mips5900              5900
#define bfd_mach_mips6000              6000
#define bfd_mach_mips7000              7000
#define bfd_mach_mips8000              8000
#define bfd_mach_mips9000              9000
#define bfd_mach_mips10000             10000
#define bfd_mach_mips12000             12000
#define bfd_mach_mips14000             14000
#define bfd_mach_mips16000             16000
#define bfd_mach_mips16                16
#define bfd_mach_mips5                 5
#define bfd_mach_mips_loongson_2e      3001
#define bfd_mach_mips_loongson_2f      3002
#define bfd_mach_mips_loongson_3a      3003
#define bfd_mach_mips_sb1              12310201 /* octal 'SB', 01 */
#define bfd_mach_mips_octeon           6501
#define bfd_mach_mips_octeonp          6601
#define bfd_mach_mips_octeon2          6502
#define bfd_mach_mips_octeon3          6503
#define bfd_mach_mips_xlr              887682   /* decimal 'XLR'  */
#define bfd_mach_mipsisa32             32
#define bfd_mach_mipsisa32r2           33
#define bfd_mach_mipsisa32r3           34
#define bfd_mach_mipsisa32r5           36
#define bfd_mach_mipsisa32r6           37
#define bfd_mach_mipsisa64             64
#define bfd_mach_mipsisa64r2           65
#define bfd_mach_mipsisa64r3           66
#define bfd_mach_mipsisa64r5           68
#define bfd_mach_mipsisa64r6           69
#define bfd_mach_mips_micromips        96
  bfd_arch_i386,      /* Intel 386 */
#define bfd_mach_i386_intel_syntax     (1 << 0)
#define bfd_mach_i386_i8086            (1 << 1)
#define bfd_mach_i386_i386             (1 << 2)
#define bfd_mach_x86_64                (1 << 3)
#define bfd_mach_x64_32                (1 << 4)
#define bfd_mach_i386_i386_intel_syntax (bfd_mach_i386_i386 | bfd_mach_i386_intel_syntax)
#define bfd_mach_x86_64_intel_syntax   (bfd_mach_x86_64 | bfd_mach_i386_intel_syntax)
#define bfd_mach_x64_32_intel_syntax   (bfd_mach_x64_32 | bfd_mach_i386_intel_syntax)
  bfd_arch_l1om,   /* Intel L1OM */
#define bfd_mach_l1om                  (1 << 5)
#define bfd_mach_l1om_intel_syntax     (bfd_mach_l1om | bfd_mach_i386_intel_syntax)
  bfd_arch_k1om,   /* Intel K1OM */
#define bfd_mach_k1om                  (1 << 6)
#define bfd_mach_k1om_intel_syntax     (bfd_mach_k1om | bfd_mach_i386_intel_syntax)
#define bfd_mach_i386_nacl             (1 << 7)
#define bfd_mach_i386_i386_nacl        (bfd_mach_i386_i386 | bfd_mach_i386_nacl)
#define bfd_mach_x86_64_nacl           (bfd_mach_x86_64 | bfd_mach_i386_nacl)
#define bfd_mach_x64_32_nacl           (bfd_mach_x64_32 | bfd_mach_i386_nacl)
  bfd_arch_iamcu,   /* Intel MCU */
#define bfd_mach_iamcu                 (1 << 8)
#define bfd_mach_i386_iamcu            (bfd_mach_i386_i386 | bfd_mach_iamcu)
#define bfd_mach_i386_iamcu_intel_syntax (bfd_mach_i386_iamcu | bfd_mach_i386_intel_syntax)
  bfd_arch_we32k,     /* AT&T WE32xxx */
  bfd_arch_tahoe,     /* CCI/Harris Tahoe */
  bfd_arch_i860,      /* Intel 860 */
  bfd_arch_i370,      /* IBM 360/370 Mainframes */
  bfd_arch_romp,      /* IBM ROMP PC/RT */
  bfd_arch_convex,    /* Convex */
  bfd_arch_m88k,      /* Motorola 88xxx */
  bfd_arch_m98k,      /* Motorola 98xxx */
  bfd_arch_pyramid,   /* Pyramid Technology */
  bfd_arch_h8300,     /* Renesas H8/300 (formerly Hitachi H8/300) */
#define bfd_mach_h8300    1
#define bfd_mach_h8300h   2
#define bfd_mach_h8300s   3
#define bfd_mach_h8300hn  4
#define bfd_mach_h8300sn  5
#define bfd_mach_h8300sx  6
#define bfd_mach_h8300sxn 7
  bfd_arch_pdp11,     /* DEC PDP-11 */
  bfd_arch_plugin,
  bfd_arch_powerpc,   /* PowerPC */
#define bfd_mach_ppc           32
#define bfd_mach_ppc64         64
#define bfd_mach_ppc_403       403
#define bfd_mach_ppc_403gc     4030
#define bfd_mach_ppc_405       405
#define bfd_mach_ppc_505       505
#define bfd_mach_ppc_601       601
#define bfd_mach_ppc_602       602
#define bfd_mach_ppc_603       603
#define bfd_mach_ppc_ec603e    6031
#define bfd_mach_ppc_604       604
#define bfd_mach_ppc_620       620
#define bfd_mach_ppc_630       630
#define bfd_mach_ppc_750       750
#define bfd_mach_ppc_860       860
#define bfd_mach_ppc_a35       35
#define bfd_mach_ppc_rs64ii    642
#define bfd_mach_ppc_rs64iii   643
#define bfd_mach_ppc_7400      7400
#define bfd_mach_ppc_e500      500
#define bfd_mach_ppc_e500mc    5001
#define bfd_mach_ppc_e500mc64  5005
#define bfd_mach_ppc_e5500     5006
#define bfd_mach_ppc_e6500     5007
#define bfd_mach_ppc_titan     83
#define bfd_mach_ppc_vle       84
  bfd_arch_rs6000,    /* IBM RS/6000 */
#define bfd_mach_rs6k          6000
#define bfd_mach_rs6k_rs1      6001
#define bfd_mach_rs6k_rsc      6003
#define bfd_mach_rs6k_rs2      6002
  bfd_arch_hppa,      /* HP PA RISC */
#define bfd_mach_hppa10        10
#define bfd_mach_hppa11        11
#define bfd_mach_hppa20        20
#define bfd_mach_hppa20w       25
  bfd_arch_d10v,      /* Mitsubishi D10V */
#define bfd_mach_d10v          1
#define bfd_mach_d10v_ts2      2
#define bfd_mach_d10v_ts3      3
  bfd_arch_d30v,      /* Mitsubishi D30V */
  bfd_arch_dlx,       /* DLX */
  bfd_arch_m68hc11,   /* Motorola 68HC11 */
  bfd_arch_m68hc12,   /* Motorola 68HC12 */
#define bfd_mach_m6812_default 0
#define bfd_mach_m6812         1
#define bfd_mach_m6812s        2
  bfd_arch_m9s12x,   /* Freescale S12X */
  bfd_arch_m9s12xg,  /* Freescale XGATE */
  bfd_arch_z8k,       /* Zilog Z8000 */
#define bfd_mach_z8001         1
#define bfd_mach_z8002         2
  bfd_arch_h8500,     /* Renesas H8/500 (formerly Hitachi H8/500) */
  bfd_arch_sh,        /* Renesas / SuperH SH (formerly Hitachi SH) */
#define bfd_mach_sh            1
#define bfd_mach_sh2        0x20
#define bfd_mach_sh_dsp     0x2d
#define bfd_mach_sh2a       0x2a
#define bfd_mach_sh2a_nofpu 0x2b
#define bfd_mach_sh2a_nofpu_or_sh4_nommu_nofpu 0x2a1
#define bfd_mach_sh2a_nofpu_or_sh3_nommu 0x2a2
#define bfd_mach_sh2a_or_sh4  0x2a3
#define bfd_mach_sh2a_or_sh3e 0x2a4
#define bfd_mach_sh2e       0x2e
#define bfd_mach_sh3        0x30
#define bfd_mach_sh3_nommu  0x31
#define bfd_mach_sh3_dsp    0x3d
#define bfd_mach_sh3e       0x3e
#define bfd_mach_sh4        0x40
#define bfd_mach_sh4_nofpu  0x41
#define bfd_mach_sh4_nommu_nofpu  0x42
#define bfd_mach_sh4a       0x4a
#define bfd_mach_sh4a_nofpu 0x4b
#define bfd_mach_sh4al_dsp  0x4d
#define bfd_mach_sh5        0x50
  bfd_arch_alpha,     /* Dec Alpha */
#define bfd_mach_alpha_ev4  0x10
#define bfd_mach_alpha_ev5  0x20
#define bfd_mach_alpha_ev6  0x30
  bfd_arch_arm,       /* Advanced Risc Machines ARM.  */
#define bfd_mach_arm_unknown   0
#define bfd_mach_arm_2         1
#define bfd_mach_arm_2a        2
#define bfd_mach_arm_3         3
#define bfd_mach_arm_3M        4
#define bfd_mach_arm_4         5
#define bfd_mach_arm_4T        6
#define bfd_mach_arm_5         7
#define bfd_mach_arm_5T        8
#define bfd_mach_arm_5TE       9
#define bfd_mach_arm_XScale    10
#define bfd_mach_arm_ep9312    11
#define bfd_mach_arm_iWMMXt    12
#define bfd_mach_arm_iWMMXt2   13
  bfd_arch_nds32,     /* Andes NDS32 */
#define bfd_mach_n1            1
#define bfd_mach_n1h           2
#define bfd_mach_n1h_v2        3
#define bfd_mach_n1h_v3        4
#define bfd_mach_n1h_v3m       5
  bfd_arch_ns32k,     /* National Semiconductors ns32000 */
  bfd_arch_w65,       /* WDC 65816 */
  bfd_arch_tic30,     /* Texas Instruments TMS320C30 */
  bfd_arch_tic4x,     /* Texas Instruments TMS320C3X/4X */
#define bfd_mach_tic3x         30
#define bfd_mach_tic4x         40
  bfd_arch_tic54x,    /* Texas Instruments TMS320C54X */
  bfd_arch_tic6x,     /* Texas Instruments TMS320C6X */
  bfd_arch_tic80,     /* TI TMS320c80 (MVP) */
  bfd_arch_v850,      /* NEC V850 */
  bfd_arch_v850_rh850,/* NEC V850 (using RH850 ABI) */
#define bfd_mach_v850          1
#define bfd_mach_v850e         'E'
#define bfd_mach_v850e1        '1'
#define bfd_mach_v850e2        0x4532
#define bfd_mach_v850e2v3      0x45325633
#define bfd_mach_v850e3v5      0x45335635 /* ('E'|'3'|'V'|'5') */
  bfd_arch_arc,       /* ARC Cores */
#define bfd_mach_arc_5         5
#define bfd_mach_arc_6         6
#define bfd_mach_arc_7         7
#define bfd_mach_arc_8         8
 bfd_arch_m32c,     /* Renesas M16C/M32C.  */
#define bfd_mach_m16c        0x75
#define bfd_mach_m32c        0x78
  bfd_arch_m32r,      /* Renesas M32R (formerly Mitsubishi M32R/D) */
#define bfd_mach_m32r          1 /* For backwards compatibility.  */
#define bfd_mach_m32rx         'x'
#define bfd_mach_m32r2         '2'
  bfd_arch_mn10200,   /* Matsushita MN10200 */
  bfd_arch_mn10300,   /* Matsushita MN10300 */
#define bfd_mach_mn10300               300
#define bfd_mach_am33          330
#define bfd_mach_am33_2        332
  bfd_arch_fr30,
#define bfd_mach_fr30          0x46523330
  bfd_arch_frv,
#define bfd_mach_frv           1
#define bfd_mach_frvsimple     2
#define bfd_mach_fr300         300
#define bfd_mach_fr400         400
#define bfd_mach_fr450         450
#define bfd_mach_frvtomcat     499     /* fr500 prototype */
#define bfd_mach_fr500         500
#define bfd_mach_fr550         550
  bfd_arch_moxie,       /* The moxie processor */
#define bfd_mach_moxie         1
  bfd_arch_ft32,       /* The ft32 processor */
#define bfd_mach_ft32          1
  bfd_arch_mcore,
  bfd_arch_mep,
#define bfd_mach_mep           1
#define bfd_mach_mep_h1        0x6831
#define bfd_mach_mep_c5        0x6335
  bfd_arch_metag,
#define bfd_mach_metag         1
  bfd_arch_ia64,      /* HP/Intel ia64 */
#define bfd_mach_ia64_elf64    64
#define bfd_mach_ia64_elf32    32
  bfd_arch_ip2k,      /* Ubicom IP2K microcontrollers. */
#define bfd_mach_ip2022        1
#define bfd_mach_ip2022ext     2
 bfd_arch_iq2000,     /* Vitesse IQ2000.  */
#define bfd_mach_iq2000        1
#define bfd_mach_iq10          2
  bfd_arch_epiphany,   /* Adapteva EPIPHANY */
#define bfd_mach_epiphany16    1
#define bfd_mach_epiphany32    2
  bfd_arch_mt,
#define bfd_mach_ms1           1
#define bfd_mach_mrisc2        2
#define bfd_mach_ms2           3
  bfd_arch_pj,
  bfd_arch_avr,       /* Atmel AVR microcontrollers.  */
#define bfd_mach_avr1          1
#define bfd_mach_avr2          2
#define bfd_mach_avr25         25
#define bfd_mach_avr3          3
#define bfd_mach_avr31         31
#define bfd_mach_avr35         35
#define bfd_mach_avr4          4
#define bfd_mach_avr5          5
#define bfd_mach_avr51         51
#define bfd_mach_avr6          6
#define bfd_mach_avrtiny   100
#define bfd_mach_avrxmega1 101
#define bfd_mach_avrxmega2 102
#define bfd_mach_avrxmega3 103
#define bfd_mach_avrxmega4 104
#define bfd_mach_avrxmega5 105
#define bfd_mach_avrxmega6 106
#define bfd_mach_avrxmega7 107
  bfd_arch_bfin,        /* ADI Blackfin */
#define bfd_mach_bfin          1
  bfd_arch_cr16,       /* National Semiconductor CompactRISC (ie CR16). */
#define bfd_mach_cr16          1
  bfd_arch_cr16c,       /* National Semiconductor CompactRISC. */
#define bfd_mach_cr16c         1
  bfd_arch_crx,       /*  National Semiconductor CRX.  */
#define bfd_mach_crx           1
  bfd_arch_cris,      /* Axis CRIS */
#define bfd_mach_cris_v0_v10   255
#define bfd_mach_cris_v32      32
#define bfd_mach_cris_v10_v32  1032
  bfd_arch_rl78,
#define bfd_mach_rl78  0x75
  bfd_arch_rx,        /* Renesas RX.  */
#define bfd_mach_rx            0x75
  bfd_arch_s390,      /* IBM s390 */
#define bfd_mach_s390_31       31
#define bfd_mach_s390_64       64
  bfd_arch_score,     /* Sunplus score */
#define bfd_mach_score3         3
#define bfd_mach_score7         7
  bfd_arch_mmix,      /* Donald Knuth's educational processor.  */
  bfd_arch_xstormy16,
#define bfd_mach_xstormy16     1
  bfd_arch_msp430,    /* Texas Instruments MSP430 architecture.  */
#define bfd_mach_msp11          11
#define bfd_mach_msp110         110
#define bfd_mach_msp12          12
#define bfd_mach_msp13          13
#define bfd_mach_msp14          14
#define bfd_mach_msp15          15
#define bfd_mach_msp16          16
#define bfd_mach_msp20          20
#define bfd_mach_msp21          21
#define bfd_mach_msp22          22
#define bfd_mach_msp23          23
#define bfd_mach_msp24          24
#define bfd_mach_msp26          26
#define bfd_mach_msp31          31
#define bfd_mach_msp32          32
#define bfd_mach_msp33          33
#define bfd_mach_msp41          41
#define bfd_mach_msp42          42
#define bfd_mach_msp43          43
#define bfd_mach_msp44          44
#define bfd_mach_msp430x        45
#define bfd_mach_msp46          46
#define bfd_mach_msp47          47
#define bfd_mach_msp54          54
  bfd_arch_xc16x,     /* Infineon's XC16X Series.               */
#define bfd_mach_xc16x         1
#define bfd_mach_xc16xl        2
#define bfd_mach_xc16xs        3
  bfd_arch_xgate,   /* Freescale XGATE */
#define bfd_mach_xgate         1
  bfd_arch_xtensa,    /* Tensilica's Xtensa cores.  */
#define bfd_mach_xtensa        1
  bfd_arch_z80,
#define bfd_mach_z80strict      1 /* No undocumented opcodes.  */
#define bfd_mach_z80            3 /* With ixl, ixh, iyl, and iyh.  */
#define bfd_mach_z80full        7 /* All undocumented instructions.  */
#define bfd_mach_r800           11 /* R800: successor with multiplication.  */
  bfd_arch_lm32,      /* Lattice Mico32 */
#define bfd_mach_lm32      1
  bfd_arch_microblaze,/* Xilinx MicroBlaze. */
  bfd_arch_tilepro,   /* Tilera TILEPro */
  bfd_arch_tilegx, /* Tilera TILE-Gx */
#define bfd_mach_tilepro   1
#define bfd_mach_tilegx    1
#define bfd_mach_tilegx32  2
  bfd_arch_aarch64,   /* AArch64  */
#define bfd_mach_aarch64 0
#define bfd_mach_aarch64_ilp32 32
  bfd_arch_nios2,
#define bfd_mach_nios2 0
  bfd_arch_visium,     /* Visium */
#define bfd_mach_visium        1
  bfd_arch_last
  };

typedef struct bfd_arch_info
{
  int bits_per_word;
  int bits_per_address;
  int bits_per_byte;
  enum bfd_architecture arch;
  unsigned long mach;
  const char *arch_name;
  const char *printable_name;
  unsigned int section_align_power;
  /* TRUE if this is the default machine for the architecture.
     The default arch should be the first entry for an arch so that
     all the entries for that arch can be accessed via <<next>>.  */
  bfd_boolean the_default;
  const struct bfd_arch_info * (*compatible)
    (const struct bfd_arch_info *a, const struct bfd_arch_info *b);

  bfd_boolean (*scan) (const struct bfd_arch_info *, const char *);

  /* Allocate via bfd_malloc and return a fill buffer of size COUNT.  If
     IS_BIGENDIAN is TRUE, the order of bytes is big endian.  If CODE is
     TRUE, the buffer contains code.  */
  void *(*fill) (bfd_size_type count, bfd_boolean is_bigendian,
                 bfd_boolean code);

  const struct bfd_arch_info *next;
}
bfd_arch_info_type;

const char *bfd_printable_name (bfd *abfd);

const bfd_arch_info_type *bfd_scan_arch (const char *string);

const char **bfd_arch_list (void);

const bfd_arch_info_type *bfd_arch_get_compatible
   (const bfd *abfd, const bfd *bbfd, bfd_boolean accept_unknowns);

void bfd_set_arch_info (bfd *abfd, const bfd_arch_info_type *arg);

enum bfd_architecture bfd_get_arch (bfd *abfd);

unsigned long bfd_get_mach (bfd *abfd);

unsigned int bfd_arch_bits_per_byte (bfd *abfd);

unsigned int bfd_arch_bits_per_address (bfd *abfd);

const bfd_arch_info_type *bfd_get_arch_info (bfd *abfd);

const bfd_arch_info_type *bfd_lookup_arch
   (enum bfd_architecture arch, unsigned long machine);

const char *bfd_printable_arch_mach
   (enum bfd_architecture arch, unsigned long machine);

unsigned int bfd_octets_per_byte (bfd *abfd);

unsigned int bfd_arch_mach_octets_per_byte
   (enum bfd_architecture arch, unsigned long machine);

/* Extracted from reloc.c.  */

typedef enum bfd_reloc_status
{
  /* No errors detected.  */
  bfd_reloc_ok,

  /* The relocation was performed, but there was an overflow.  */
  bfd_reloc_overflow,

  /* The address to relocate was not within the section supplied.  */
  bfd_reloc_outofrange,

  /* Used by special functions.  */
  bfd_reloc_continue,

  /* Unsupported relocation size requested.  */
  bfd_reloc_notsupported,

  /* Unused.  */
  bfd_reloc_other,

  /* The symbol to relocate against was undefined.  */
  bfd_reloc_undefined,

  /* The relocation was performed, but may not be ok - presently
     generated only when linking i960 coff files with i960 b.out
     symbols.  If this type is returned, the error_message argument
     to bfd_perform_relocation will be set.  */
  bfd_reloc_dangerous
 }
 bfd_reloc_status_type;


typedef struct reloc_cache_entry
{
  /* A pointer into the canonical table of pointers.  */
  struct bfd_symbol **sym_ptr_ptr;

  /* offset in section.  */
  bfd_size_type address;

  /* addend for relocation value.  */
  bfd_vma addend;

  /* Pointer to how to perform the required relocation.  */
  reloc_howto_type *howto;

}
arelent;


enum complain_overflow
{
  /* Do not complain on overflow.  */
  complain_overflow_dont,

  /* Complain if the value overflows when considered as a signed
     number one bit larger than the field.  ie. A bitfield of N bits
     is allowed to represent -2**n to 2**n-1.  */
  complain_overflow_bitfield,

  /* Complain if the value overflows when considered as a signed
     number.  */
  complain_overflow_signed,

  /* Complain if the value overflows when considered as an
     unsigned number.  */
  complain_overflow_unsigned
};
struct bfd_symbol;             /* Forward declaration.  */

struct reloc_howto_struct
{
  /*  The type field has mainly a documentary use - the back end can
      do what it wants with it, though normally the back end's
      external idea of what a reloc number is stored
      in this field.  For example, a PC relative word relocation
      in a coff environment has the type 023 - because that's
      what the outside world calls a R_PCRWORD reloc.  */
  unsigned int type;

  /*  The value the final relocation is shifted right by.  This drops
      unwanted data from the relocation.  */
  unsigned int rightshift;

  /*  The size of the item to be relocated.  This is *not* a
      power-of-two measure.  To get the number of bytes operated
      on by a type of relocation, use bfd_get_reloc_size.  */
  int size;

  /*  The number of bits in the item to be relocated.  This is used
      when doing overflow checking.  */
  unsigned int bitsize;

  /*  The relocation is relative to the field being relocated.  */
  bfd_boolean pc_relative;

  /*  The bit position of the reloc value in the destination.
      The relocated value is left shifted by this amount.  */
  unsigned int bitpos;

  /* What type of overflow error should be checked for when
     relocating.  */
  enum complain_overflow complain_on_overflow;

  /* If this field is non null, then the supplied function is
     called rather than the normal function.  This allows really
     strange relocation methods to be accommodated (e.g., i960 callj
     instructions).  */
  bfd_reloc_status_type (*special_function)
    (bfd *, arelent *, struct bfd_symbol *, void *, asection *,
     bfd *, char **);

  /* The textual name of the relocation type.  */
  char *name;

  /* Some formats record a relocation addend in the section contents
     rather than with the relocation.  For ELF formats this is the
     distinction between USE_REL and USE_RELA (though the code checks
     for USE_REL == 1/0).  The value of this field is TRUE if the
     addend is recorded with the section contents; when performing a
     partial link (ld -r) the section contents (the data) will be
     modified.  The value of this field is FALSE if addends are
     recorded with the relocation (in arelent.addend); when performing
     a partial link the relocation will be modified.
     All relocations for all ELF USE_RELA targets should set this field
     to FALSE (values of TRUE should be looked on with suspicion).
     However, the converse is not true: not all relocations of all ELF
     USE_REL targets set this field to TRUE.  Why this is so is peculiar
     to each particular target.  For relocs that aren't used in partial
     links (e.g. GOT stuff) it doesn't matter what this is set to.  */
  bfd_boolean partial_inplace;

  /* src_mask selects the part of the instruction (or data) to be used
     in the relocation sum.  If the target relocations don't have an
     addend in the reloc, eg. ELF USE_REL, src_mask will normally equal
     dst_mask to extract the addend from the section contents.  If
     relocations do have an addend in the reloc, eg. ELF USE_RELA, this
     field should be zero.  Non-zero values for ELF USE_RELA targets are
     bogus as in those cases the value in the dst_mask part of the
     section contents should be treated as garbage.  */
  bfd_vma src_mask;

  /* dst_mask selects which parts of the instruction (or data) are
     replaced with a relocated value.  */
  bfd_vma dst_mask;

  /* When some formats create PC relative instructions, they leave
     the value of the pc of the place being relocated in the offset
     slot of the instruction, so that a PC relative relocation can
     be made just by adding in an ordinary offset (e.g., sun3 a.out).
     Some formats leave the displacement part of an instruction
     empty (e.g., m88k bcs); this flag signals the fact.  */
  bfd_boolean pcrel_offset;
};

#define HOWTO(C, R, S, B, P, BI, O, SF, NAME, INPLACE, MASKSRC, MASKDST, PC) \
  { (unsigned) C, R, S, B, P, BI, O, SF, NAME, INPLACE, MASKSRC, MASKDST, PC }
#define NEWHOWTO(FUNCTION, NAME, SIZE, REL, IN) \
  HOWTO (0, 0, SIZE, 0, REL, 0, complain_overflow_dont, FUNCTION, \
         NAME, FALSE, 0, 0, IN)

#define EMPTY_HOWTO(C) \
  HOWTO ((C), 0, 0, 0, FALSE, 0, complain_overflow_dont, NULL, \
         NULL, FALSE, 0, 0, FALSE)

#define HOWTO_PREPARE(relocation, symbol)               \
  {                                                     \
    if (symbol != NULL)                                 \
      {                                                 \
        if (bfd_is_com_section (symbol->section))       \
          {                                             \
            relocation = 0;                             \
          }                                             \
        else                                            \
          {                                             \
            relocation = symbol->value;                 \
          }                                             \
      }                                                 \
  }

unsigned int bfd_get_reloc_size (reloc_howto_type *);

typedef struct relent_chain
{
  arelent relent;
  struct relent_chain *next;
}
arelent_chain;

bfd_reloc_status_type bfd_check_overflow
   (enum complain_overflow how,
    unsigned int bitsize,
    unsigned int rightshift,
    unsigned int addrsize,
    bfd_vma relocation);

bfd_reloc_status_type bfd_perform_relocation
   (bfd *abfd,
    arelent *reloc_entry,
    void *data,
    asection *input_section,
    bfd *output_bfd,
    char **error_message);

bfd_reloc_status_type bfd_install_relocation
   (bfd *abfd,
    arelent *reloc_entry,
    void *data, bfd_vma data_start,
    asection *input_section,
    char **error_message);

enum bfd_reloc_code_real {
  _dummy_first_bfd_reloc_code_real,


/* Basic absolute relocations of N bits.  */
  BFD_RELOC_64,
  BFD_RELOC_32,
  BFD_RELOC_26,
  BFD_RELOC_24,
  BFD_RELOC_16,
  BFD_RELOC_14,
  BFD_RELOC_8,

/* PC-relative relocations.  Sometimes these are relative to the address
of the relocation itself; sometimes they are relative to the start of
the section containing the relocation.  It depends on the specific target.

The 24-bit relocation is used in some Intel 960 configurations.  */
  BFD_RELOC_64_PCREL,
  BFD_RELOC_32_PCREL,
  BFD_RELOC_24_PCREL,
  BFD_RELOC_16_PCREL,
  BFD_RELOC_12_PCREL,
  BFD_RELOC_8_PCREL,

/* Section relative relocations.  Some targets need this for DWARF2.  */
  BFD_RELOC_32_SECREL,

/* For ELF.  */
  BFD_RELOC_32_GOT_PCREL,
  BFD_RELOC_16_GOT_PCREL,
  BFD_RELOC_8_GOT_PCREL,
  BFD_RELOC_32_GOTOFF,
  BFD_RELOC_16_GOTOFF,
  BFD_RELOC_LO16_GOTOFF,
  BFD_RELOC_HI16_GOTOFF,
  BFD_RELOC_HI16_S_GOTOFF,
  BFD_RELOC_8_GOTOFF,
  BFD_RELOC_64_PLT_PCREL,
  BFD_RELOC_32_PLT_PCREL,
  BFD_RELOC_24_PLT_PCREL,
  BFD_RELOC_16_PLT_PCREL,
  BFD_RELOC_8_PLT_PCREL,
  BFD_RELOC_64_PLTOFF,
  BFD_RELOC_32_PLTOFF,
  BFD_RELOC_16_PLTOFF,
  BFD_RELOC_LO16_PLTOFF,
  BFD_RELOC_HI16_PLTOFF,
  BFD_RELOC_HI16_S_PLTOFF,
  BFD_RELOC_8_PLTOFF,

/* Size relocations.  */
  BFD_RELOC_SIZE32,
  BFD_RELOC_SIZE64,

/* Relocations used by 68K ELF.  */
  BFD_RELOC_68K_GLOB_DAT,
  BFD_RELOC_68K_JMP_SLOT,
  BFD_RELOC_68K_RELATIVE,
  BFD_RELOC_68K_TLS_GD32,
  BFD_RELOC_68K_TLS_GD16,
  BFD_RELOC_68K_TLS_GD8,
  BFD_RELOC_68K_TLS_LDM32,
  BFD_RELOC_68K_TLS_LDM16,
  BFD_RELOC_68K_TLS_LDM8,
  BFD_RELOC_68K_TLS_LDO32,
  BFD_RELOC_68K_TLS_LDO16,
  BFD_RELOC_68K_TLS_LDO8,
  BFD_RELOC_68K_TLS_IE32,
  BFD_RELOC_68K_TLS_IE16,
  BFD_RELOC_68K_TLS_IE8,
  BFD_RELOC_68K_TLS_LE32,
  BFD_RELOC_68K_TLS_LE16,
  BFD_RELOC_68K_TLS_LE8,

/* Linkage-table relative.  */
  BFD_RELOC_32_BASEREL,
  BFD_RELOC_16_BASEREL,
  BFD_RELOC_LO16_BASEREL,
  BFD_RELOC_HI16_BASEREL,
  BFD_RELOC_HI16_S_BASEREL,
  BFD_RELOC_8_BASEREL,
  BFD_RELOC_RVA,

/* Absolute 8-bit relocation, but used to form an address like 0xFFnn.  */
  BFD_RELOC_8_FFnn,

/* These PC-relative relocations are stored as word displacements --
i.e., byte displacements shifted right two bits.  The 30-bit word
displacement (<<32_PCREL_S2>> -- 32 bits, shifted 2) is used on the
SPARC.  (SPARC tools generally refer to this as <<WDISP30>>.)  The
signed 16-bit displacement is used on the MIPS, and the 23-bit
displacement is used on the Alpha.  */
  BFD_RELOC_32_PCREL_S2,
  BFD_RELOC_16_PCREL_S2,
  BFD_RELOC_23_PCREL_S2,

/* High 22 bits and low 10 bits of 32-bit value, placed into lower bits of
the target word.  These are used on the SPARC.  */
  BFD_RELOC_HI22,
  BFD_RELOC_LO10,

/* For systems that allocate a Global Pointer register, these are
displacements off that register.  These relocation types are
handled specially, because the value the register will have is
decided relatively late.  */
  BFD_RELOC_GPREL16,
  BFD_RELOC_GPREL32,

/* Reloc types used for i960/b.out.  */
  BFD_RELOC_I960_CALLJ,

/* SPARC ELF relocations.  There is probably some overlap with other
relocation types already defined.  */
  BFD_RELOC_NONE,
  BFD_RELOC_SPARC_WDISP22,
  BFD_RELOC_SPARC22,
  BFD_RELOC_SPARC13,
  BFD_RELOC_SPARC_GOT10,
  BFD_RELOC_SPARC_GOT13,
  BFD_RELOC_SPARC_GOT22,
  BFD_RELOC_SPARC_PC10,
  BFD_RELOC_SPARC_PC22,
  BFD_RELOC_SPARC_WPLT30,
  BFD_RELOC_SPARC_COPY,
  BFD_RELOC_SPARC_GLOB_DAT,
  BFD_RELOC_SPARC_JMP_SLOT,
  BFD_RELOC_SPARC_RELATIVE,
  BFD_RELOC_SPARC_UA16,
  BFD_RELOC_SPARC_UA32,
  BFD_RELOC_SPARC_UA64,
  BFD_RELOC_SPARC_GOTDATA_HIX22,
  BFD_RELOC_SPARC_GOTDATA_LOX10,
  BFD_RELOC_SPARC_GOTDATA_OP_HIX22,
  BFD_RELOC_SPARC_GOTDATA_OP_LOX10,
  BFD_RELOC_SPARC_GOTDATA_OP,
  BFD_RELOC_SPARC_JMP_IREL,
  BFD_RELOC_SPARC_IRELATIVE,

/* I think these are specific to SPARC a.out (e.g., Sun 4).  */
  BFD_RELOC_SPARC_BASE13,
  BFD_RELOC_SPARC_BASE22,

/* SPARC64 relocations  */
#define BFD_RELOC_SPARC_64 BFD_RELOC_64
  BFD_RELOC_SPARC_10,
  BFD_RELOC_SPARC_11,
  BFD_RELOC_SPARC_OLO10,
  BFD_RELOC_SPARC_HH22,
  BFD_RELOC_SPARC_HM10,
  BFD_RELOC_SPARC_LM22,
  BFD_RELOC_SPARC_PC_HH22,
  BFD_RELOC_SPARC_PC_HM10,
  BFD_RELOC_SPARC_PC_LM22,
  BFD_RELOC_SPARC_WDISP16,
  BFD_RELOC_SPARC_WDISP19,
  BFD_RELOC_SPARC_7,
  BFD_RELOC_SPARC_6,
  BFD_RELOC_SPARC_5,
#define BFD_RELOC_SPARC_DISP64 BFD_RELOC_64_PCREL
  BFD_RELOC_SPARC_PLT32,
  BFD_RELOC_SPARC_PLT64,
  BFD_RELOC_SPARC_HIX22,
  BFD_RELOC_SPARC_LOX10,
  BFD_RELOC_SPARC_H44,
  BFD_RELOC_SPARC_M44,
  BFD_RELOC_SPARC_L44,
  BFD_RELOC_SPARC_REGISTER,
  BFD_RELOC_SPARC_H34,
  BFD_RELOC_SPARC_SIZE32,
  BFD_RELOC_SPARC_SIZE64,
  BFD_RELOC_SPARC_WDISP10,

/* SPARC little endian relocation  */
  BFD_RELOC_SPARC_REV32,

/* SPARC TLS relocations  */
  BFD_RELOC_SPARC_TLS_GD_HI22,
  BFD_RELOC_SPARC_TLS_GD_LO10,
  BFD_RELOC_SPARC_TLS_GD_ADD,
  BFD_RELOC_SPARC_TLS_GD_CALL,
  BFD_RELOC_SPARC_TLS_LDM_HI22,
  BFD_RELOC_SPARC_TLS_LDM_LO10,
  BFD_RELOC_SPARC_TLS_LDM_ADD,
  BFD_RELOC_SPARC_TLS_LDM_CALL,
  BFD_RELOC_SPARC_TLS_LDO_HIX22,
  BFD_RELOC_SPARC_TLS_LDO_LOX10,
  BFD_RELOC_SPARC_TLS_LDO_ADD,
  BFD_RELOC_SPARC_TLS_IE_HI22,
  BFD_RELOC_SPARC_TLS_IE_LO10,
  BFD_RELOC_SPARC_TLS_IE_LD,
  BFD_RELOC_SPARC_TLS_IE_LDX,
  BFD_RELOC_SPARC_TLS_IE_ADD,
  BFD_RELOC_SPARC_TLS_LE_HIX22,
  BFD_RELOC_SPARC_TLS_LE_LOX10,
  BFD_RELOC_SPARC_TLS_DTPMOD32,
  BFD_RELOC_SPARC_TLS_DTPMOD64,
  BFD_RELOC_SPARC_TLS_DTPOFF32,
  BFD_RELOC_SPARC_TLS_DTPOFF64,
  BFD_RELOC_SPARC_TLS_TPOFF32,
  BFD_RELOC_SPARC_TLS_TPOFF64,

/* SPU Relocations.  */
  BFD_RELOC_SPU_IMM7,
  BFD_RELOC_SPU_IMM8,
  BFD_RELOC_SPU_IMM10,
  BFD_RELOC_SPU_IMM10W,
  BFD_RELOC_SPU_IMM16,
  BFD_RELOC_SPU_IMM16W,
  BFD_RELOC_SPU_IMM18,
  BFD_RELOC_SPU_PCREL9a,
  BFD_RELOC_SPU_PCREL9b,
  BFD_RELOC_SPU_PCREL16,
  BFD_RELOC_SPU_LO16,
  BFD_RELOC_SPU_HI16,
  BFD_RELOC_SPU_PPU32,
  BFD_RELOC_SPU_PPU64,
  BFD_RELOC_SPU_ADD_PIC,

/* Alpha ECOFF and ELF relocations.  Some of these treat the symbol or
"addend" in some special way.
For GPDISP_HI16 ("gpdisp") relocations, the symbol is ignored when
writing; when reading, it will be the absolute section symbol.  The
addend is the displacement in bytes of the "lda" instruction from
the "ldah" instruction (which is at the address of this reloc).  */
  BFD_RELOC_ALPHA_GPDISP_HI16,

/* For GPDISP_LO16 ("ignore") relocations, the symbol is handled as
with GPDISP_HI16 relocs.  The addend is ignored when writing the
relocations out, and is filled in with the file's GP value on
reading, for convenience.  */
  BFD_RELOC_ALPHA_GPDISP_LO16,

/* The ELF GPDISP relocation is exactly the same as the GPDISP_HI16
relocation except that there is no accompanying GPDISP_LO16
relocation.  */
  BFD_RELOC_ALPHA_GPDISP,

/* The Alpha LITERAL/LITUSE relocs are produced by a symbol reference;
the assembler turns it into a LDQ instruction to load the address of
the symbol, and then fills in a register in the real instruction.

The LITERAL reloc, at the LDQ instruction, refers to the .lita
section symbol.  The addend is ignored when writing, but is filled
in with the file's GP value on reading, for convenience, as with the
GPDISP_LO16 reloc.

The ELF_LITERAL reloc is somewhere between 16_GOTOFF and GPDISP_LO16.
It should refer to the symbol to be referenced, as with 16_GOTOFF,
but it generates output not based on the position within the .got
section, but relative to the GP value chosen for the file during the
final link stage.

The LITUSE reloc, on the instruction using the loaded address, gives
information to the linker that it might be able to use to optimize
away some literal section references.  The symbol is ignored (read
as the absolute section symbol), and the "addend" indicates the type
of instruction using the register:
1 - "memory" fmt insn
2 - byte-manipulation (byte offset reg)
3 - jsr (target of branch)  */
  BFD_RELOC_ALPHA_LITERAL,
  BFD_RELOC_ALPHA_ELF_LITERAL,
  BFD_RELOC_ALPHA_LITUSE,

/* The HINT relocation indicates a value that should be filled into the
"hint" field of a jmp/jsr/ret instruction, for possible branch-
prediction logic which may be provided on some processors.  */
  BFD_RELOC_ALPHA_HINT,

/* The LINKAGE relocation outputs a linkage pair in the object file,
which is filled by the linker.  */
  BFD_RELOC_ALPHA_LINKAGE,

/* The CODEADDR relocation outputs a STO_CA in the object file,
which is filled by the linker.  */
  BFD_RELOC_ALPHA_CODEADDR,

/* The GPREL_HI/LO relocations together form a 32-bit offset from the
GP register.  */
  BFD_RELOC_ALPHA_GPREL_HI16,
  BFD_RELOC_ALPHA_GPREL_LO16,

/* Like BFD_RELOC_23_PCREL_S2, except that the source and target must
share a common GP, and the target address is adjusted for
STO_ALPHA_STD_GPLOAD.  */
  BFD_RELOC_ALPHA_BRSGP,

/* The NOP relocation outputs a NOP if the longword displacement
between two procedure entry points is < 2^21.  */
  BFD_RELOC_ALPHA_NOP,

/* The BSR relocation outputs a BSR if the longword displacement
between two procedure entry points is < 2^21.  */
  BFD_RELOC_ALPHA_BSR,

/* The LDA relocation outputs a LDA if the longword displacement
between two procedure entry points is < 2^16.  */
  BFD_RELOC_ALPHA_LDA,

/* The BOH relocation outputs a BSR if the longword displacement
between two procedure entry points is < 2^21, or else a hint.  */
  BFD_RELOC_ALPHA_BOH,

/* Alpha thread-local storage relocations.  */
  BFD_RELOC_ALPHA_TLSGD,
  BFD_RELOC_ALPHA_TLSLDM,
  BFD_RELOC_ALPHA_DTPMOD64,
  BFD_RELOC_ALPHA_GOTDTPREL16,
  BFD_RELOC_ALPHA_DTPREL64,
  BFD_RELOC_ALPHA_DTPREL_HI16,
  BFD_RELOC_ALPHA_DTPREL_LO16,
  BFD_RELOC_ALPHA_DTPREL16,
  BFD_RELOC_ALPHA_GOTTPREL16,
  BFD_RELOC_ALPHA_TPREL64,
  BFD_RELOC_ALPHA_TPREL_HI16,
  BFD_RELOC_ALPHA_TPREL_LO16,
  BFD_RELOC_ALPHA_TPREL16,

/* The MIPS jump instruction.  */
  BFD_RELOC_MIPS_JMP,
  BFD_RELOC_MICROMIPS_JMP,

/* The MIPS16 jump instruction.  */
  BFD_RELOC_MIPS16_JMP,

/* MIPS16 GP relative reloc.  */
  BFD_RELOC_MIPS16_GPREL,

/* High 16 bits of 32-bit value; simple reloc.  */
  BFD_RELOC_HI16,

/* High 16 bits of 32-bit value but the low 16 bits will be sign
extended and added to form the final result.  If the low 16
bits form a negative number, we need to add one to the high value
to compensate for the borrow when the low bits are added.  */
  BFD_RELOC_HI16_S,

/* Low 16 bits.  */
  BFD_RELOC_LO16,

/* High 16 bits of 32-bit pc-relative value  */
  BFD_RELOC_HI16_PCREL,

/* High 16 bits of 32-bit pc-relative value, adjusted  */
  BFD_RELOC_HI16_S_PCREL,

/* Low 16 bits of pc-relative value  */
  BFD_RELOC_LO16_PCREL,

/* Equivalent of BFD_RELOC_MIPS_*, but with the MIPS16 layout of
16-bit immediate fields  */
  BFD_RELOC_MIPS16_GOT16,
  BFD_RELOC_MIPS16_CALL16,

/* MIPS16 high 16 bits of 32-bit value.  */
  BFD_RELOC_MIPS16_HI16,

/* MIPS16 high 16 bits of 32-bit value but the low 16 bits will be sign
extended and added to form the final result.  If the low 16
bits form a negative number, we need to add one to the high value
to compensate for the borrow when the low bits are added.  */
  BFD_RELOC_MIPS16_HI16_S,

/* MIPS16 low 16 bits.  */
  BFD_RELOC_MIPS16_LO16,

/* MIPS16 TLS relocations  */
  BFD_RELOC_MIPS16_TLS_GD,
  BFD_RELOC_MIPS16_TLS_LDM,
  BFD_RELOC_MIPS16_TLS_DTPREL_HI16,
  BFD_RELOC_MIPS16_TLS_DTPREL_LO16,
  BFD_RELOC_MIPS16_TLS_GOTTPREL,
  BFD_RELOC_MIPS16_TLS_TPREL_HI16,
  BFD_RELOC_MIPS16_TLS_TPREL_LO16,

/* Relocation against a MIPS literal section.  */
  BFD_RELOC_MIPS_LITERAL,
  BFD_RELOC_MICROMIPS_LITERAL,

/* microMIPS PC-relative relocations.  */
  BFD_RELOC_MICROMIPS_7_PCREL_S1,
  BFD_RELOC_MICROMIPS_10_PCREL_S1,
  BFD_RELOC_MICROMIPS_16_PCREL_S1,

/* MIPS PC-relative relocations.  */
  BFD_RELOC_MIPS_21_PCREL_S2,
  BFD_RELOC_MIPS_26_PCREL_S2,
  BFD_RELOC_MIPS_18_PCREL_S3,
  BFD_RELOC_MIPS_19_PCREL_S2,

/* microMIPS versions of generic BFD relocs.  */
  BFD_RELOC_MICROMIPS_GPREL16,
  BFD_RELOC_MICROMIPS_HI16,
  BFD_RELOC_MICROMIPS_HI16_S,
  BFD_RELOC_MICROMIPS_LO16,

/* MIPS ELF relocations.  */
  BFD_RELOC_MIPS_GOT16,
  BFD_RELOC_MICROMIPS_GOT16,
  BFD_RELOC_MIPS_CALL16,
  BFD_RELOC_MICROMIPS_CALL16,
  BFD_RELOC_MIPS_GOT_HI16,
  BFD_RELOC_MICROMIPS_GOT_HI16,
  BFD_RELOC_MIPS_GOT_LO16,
  BFD_RELOC_MICROMIPS_GOT_LO16,
  BFD_RELOC_MIPS_CALL_HI16,
  BFD_RELOC_MICROMIPS_CALL_HI16,
  BFD_RELOC_MIPS_CALL_LO16,
  BFD_RELOC_MICROMIPS_CALL_LO16,
  BFD_RELOC_MIPS_SUB,
  BFD_RELOC_MICROMIPS_SUB,
  BFD_RELOC_MIPS_GOT_PAGE,
  BFD_RELOC_MICROMIPS_GOT_PAGE,
  BFD_RELOC_MIPS_GOT_OFST,
  BFD_RELOC_MICROMIPS_GOT_OFST,
  BFD_RELOC_MIPS_GOT_DISP,
  BFD_RELOC_MICROMIPS_GOT_DISP,
  BFD_RELOC_MIPS_SHIFT5,
  BFD_RELOC_MIPS_SHIFT6,
  BFD_RELOC_MIPS_INSERT_A,
  BFD_RELOC_MIPS_INSERT_B,
  BFD_RELOC_MIPS_DELETE,
  BFD_RELOC_MIPS_HIGHEST,
  BFD_RELOC_MICROMIPS_HIGHEST,
  BFD_RELOC_MIPS_HIGHER,
  BFD_RELOC_MICROMIPS_HIGHER,
  BFD_RELOC_MIPS_SCN_DISP,
  BFD_RELOC_MICROMIPS_SCN_DISP,
  BFD_RELOC_MIPS_REL16,
  BFD_RELOC_MIPS_RELGOT,
  BFD_RELOC_MIPS_JALR,
  BFD_RELOC_MICROMIPS_JALR,
  BFD_RELOC_MIPS_TLS_DTPMOD32,
  BFD_RELOC_MIPS_TLS_DTPREL32,
  BFD_RELOC_MIPS_TLS_DTPMOD64,
  BFD_RELOC_MIPS_TLS_DTPREL64,
  BFD_RELOC_MIPS_TLS_GD,
  BFD_RELOC_MICROMIPS_TLS_GD,
  BFD_RELOC_MIPS_TLS_LDM,
  BFD_RELOC_MICROMIPS_TLS_LDM,
  BFD_RELOC_MIPS_TLS_DTPREL_HI16,
  BFD_RELOC_MICROMIPS_TLS_DTPREL_HI16,
  BFD_RELOC_MIPS_TLS_DTPREL_LO16,
  BFD_RELOC_MICROMIPS_TLS_DTPREL_LO16,
  BFD_RELOC_MIPS_TLS_GOTTPREL,
  BFD_RELOC_MICROMIPS_TLS_GOTTPREL,
  BFD_RELOC_MIPS_TLS_TPREL32,
  BFD_RELOC_MIPS_TLS_TPREL64,
  BFD_RELOC_MIPS_TLS_TPREL_HI16,
  BFD_RELOC_MICROMIPS_TLS_TPREL_HI16,
  BFD_RELOC_MIPS_TLS_TPREL_LO16,
  BFD_RELOC_MICROMIPS_TLS_TPREL_LO16,
  BFD_RELOC_MIPS_EH,


/* MIPS ELF relocations (VxWorks and PLT extensions).  */
  BFD_RELOC_MIPS_COPY,
  BFD_RELOC_MIPS_JUMP_SLOT,


/* Moxie ELF relocations.  */
  BFD_RELOC_MOXIE_10_PCREL,


/* FT32 ELF relocations.  */
  BFD_RELOC_FT32_10,
  BFD_RELOC_FT32_20,
  BFD_RELOC_FT32_17,
  BFD_RELOC_FT32_18,


/* Fujitsu Frv Relocations.  */
  BFD_RELOC_FRV_LABEL16,
  BFD_RELOC_FRV_LABEL24,
  BFD_RELOC_FRV_LO16,
  BFD_RELOC_FRV_HI16,
  BFD_RELOC_FRV_GPREL12,
  BFD_RELOC_FRV_GPRELU12,
  BFD_RELOC_FRV_GPREL32,
  BFD_RELOC_FRV_GPRELHI,
  BFD_RELOC_FRV_GPRELLO,
  BFD_RELOC_FRV_GOT12,
  BFD_RELOC_FRV_GOTHI,
  BFD_RELOC_FRV_GOTLO,
  BFD_RELOC_FRV_FUNCDESC,
  BFD_RELOC_FRV_FUNCDESC_GOT12,
  BFD_RELOC_FRV_FUNCDESC_GOTHI,
  BFD_RELOC_FRV_FUNCDESC_GOTLO,
  BFD_RELOC_FRV_FUNCDESC_VALUE,
  BFD_RELOC_FRV_FUNCDESC_GOTOFF12,
  BFD_RELOC_FRV_FUNCDESC_GOTOFFHI,
  BFD_RELOC_FRV_FUNCDESC_GOTOFFLO,
  BFD_RELOC_FRV_GOTOFF12,
  BFD_RELOC_FRV_GOTOFFHI,
  BFD_RELOC_FRV_GOTOFFLO,
  BFD_RELOC_FRV_GETTLSOFF,
  BFD_RELOC_FRV_TLSDESC_VALUE,
  BFD_RELOC_FRV_GOTTLSDESC12,
  BFD_RELOC_FRV_GOTTLSDESCHI,
  BFD_RELOC_FRV_GOTTLSDESCLO,
  BFD_RELOC_FRV_TLSMOFF12,
  BFD_RELOC_FRV_TLSMOFFHI,
  BFD_RELOC_FRV_TLSMOFFLO,
  BFD_RELOC_FRV_GOTTLSOFF12,
  BFD_RELOC_FRV_GOTTLSOFFHI,
  BFD_RELOC_FRV_GOTTLSOFFLO,
  BFD_RELOC_FRV_TLSOFF,
  BFD_RELOC_FRV_TLSDESC_RELAX,
  BFD_RELOC_FRV_GETTLSOFF_RELAX,
  BFD_RELOC_FRV_TLSOFF_RELAX,
  BFD_RELOC_FRV_TLSMOFF,


/* This is a 24bit GOT-relative reloc for the mn10300.  */
  BFD_RELOC_MN10300_GOTOFF24,

/* This is a 32bit GOT-relative reloc for the mn10300, offset by two bytes
in the instruction.  */
  BFD_RELOC_MN10300_GOT32,

/* This is a 24bit GOT-relative reloc for the mn10300, offset by two bytes
in the instruction.  */
  BFD_RELOC_MN10300_GOT24,

/* This is a 16bit GOT-relative reloc for the mn10300, offset by two bytes
in the instruction.  */
  BFD_RELOC_MN10300_GOT16,

/* Copy symbol at runtime.  */
  BFD_RELOC_MN10300_COPY,

/* Create GOT entry.  */
  BFD_RELOC_MN10300_GLOB_DAT,

/* Create PLT entry.  */
  BFD_RELOC_MN10300_JMP_SLOT,

/* Adjust by program base.  */
  BFD_RELOC_MN10300_RELATIVE,

/* Together with another reloc targeted at the same location,
allows for a value that is the difference of two symbols
in the same section.  */
  BFD_RELOC_MN10300_SYM_DIFF,

/* The addend of this reloc is an alignment power that must
be honoured at the offset's location, regardless of linker
relaxation.  */
  BFD_RELOC_MN10300_ALIGN,

/* Various TLS-related relocations.  */
  BFD_RELOC_MN10300_TLS_GD,
  BFD_RELOC_MN10300_TLS_LD,
  BFD_RELOC_MN10300_TLS_LDO,
  BFD_RELOC_MN10300_TLS_GOTIE,
  BFD_RELOC_MN10300_TLS_IE,
  BFD_RELOC_MN10300_TLS_LE,
  BFD_RELOC_MN10300_TLS_DTPMOD,
  BFD_RELOC_MN10300_TLS_DTPOFF,
  BFD_RELOC_MN10300_TLS_TPOFF,

/* This is a 32bit pcrel reloc for the mn10300, offset by two bytes in the
instruction.  */
  BFD_RELOC_MN10300_32_PCREL,

/* This is a 16bit pcrel reloc for the mn10300, offset by two bytes in the
instruction.  */
  BFD_RELOC_MN10300_16_PCREL,


/* i386/elf relocations  */
  BFD_RELOC_386_GOT32,
  BFD_RELOC_386_PLT32,
  BFD_RELOC_386_COPY,
  BFD_RELOC_386_GLOB_DAT,
  BFD_RELOC_386_JUMP_SLOT,
  BFD_RELOC_386_RELATIVE,
  BFD_RELOC_386_GOTOFF,
  BFD_RELOC_386_GOTPC,
  BFD_RELOC_386_TLS_TPOFF,
  BFD_RELOC_386_TLS_IE,
  BFD_RELOC_386_TLS_GOTIE,
  BFD_RELOC_386_TLS_LE,
  BFD_RELOC_386_TLS_GD,
  BFD_RELOC_386_TLS_LDM,
  BFD_RELOC_386_TLS_LDO_32,
  BFD_RELOC_386_TLS_IE_32,
  BFD_RELOC_386_TLS_LE_32,
  BFD_RELOC_386_TLS_DTPMOD32,
  BFD_RELOC_386_TLS_DTPOFF32,
  BFD_RELOC_386_TLS_TPOFF32,
  BFD_RELOC_386_TLS_GOTDESC,
  BFD_RELOC_386_TLS_DESC_CALL,
  BFD_RELOC_386_TLS_DESC,
  BFD_RELOC_386_IRELATIVE,

/* x86-64/elf relocations  */
  BFD_RELOC_X86_64_GOT32,
  BFD_RELOC_X86_64_PLT32,
  BFD_RELOC_X86_64_COPY,
  BFD_RELOC_X86_64_GLOB_DAT,
  BFD_RELOC_X86_64_JUMP_SLOT,
  BFD_RELOC_X86_64_RELATIVE,
  BFD_RELOC_X86_64_GOTPCREL,
  BFD_RELOC_X86_64_32S,
  BFD_RELOC_X86_64_DTPMOD64,
  BFD_RELOC_X86_64_DTPOFF64,
  BFD_RELOC_X86_64_TPOFF64,
  BFD_RELOC_X86_64_TLSGD,
  BFD_RELOC_X86_64_TLSLD,
  BFD_RELOC_X86_64_DTPOFF32,
  BFD_RELOC_X86_64_GOTTPOFF,
  BFD_RELOC_X86_64_TPOFF32,
  BFD_RELOC_X86_64_GOTOFF64,
  BFD_RELOC_X86_64_GOTPC32,
  BFD_RELOC_X86_64_GOT64,
  BFD_RELOC_X86_64_GOTPCREL64,
  BFD_RELOC_X86_64_GOTPC64,
  BFD_RELOC_X86_64_GOTPLT64,
  BFD_RELOC_X86_64_PLTOFF64,
  BFD_RELOC_X86_64_GOTPC32_TLSDESC,
  BFD_RELOC_X86_64_TLSDESC_CALL,
  BFD_RELOC_X86_64_TLSDESC,
  BFD_RELOC_X86_64_IRELATIVE,
  BFD_RELOC_X86_64_PC32_BND,
  BFD_RELOC_X86_64_PLT32_BND,

/* ns32k relocations  */
  BFD_RELOC_NS32K_IMM_8,
  BFD_RELOC_NS32K_IMM_16,
  BFD_RELOC_NS32K_IMM_32,
  BFD_RELOC_NS32K_IMM_8_PCREL,
  BFD_RELOC_NS32K_IMM_16_PCREL,
  BFD_RELOC_NS32K_IMM_32_PCREL,
  BFD_RELOC_NS32K_DISP_8,
  BFD_RELOC_NS32K_DISP_16,
  BFD_RELOC_NS32K_DISP_32,
  BFD_RELOC_NS32K_DISP_8_PCREL,
  BFD_RELOC_NS32K_DISP_16_PCREL,
  BFD_RELOC_NS32K_DISP_32_PCREL,

/* PDP11 relocations  */
  BFD_RELOC_PDP11_DISP_8_PCREL,
  BFD_RELOC_PDP11_DISP_6_PCREL,

/* Picojava relocs.  Not all of these appear in object files.  */
  BFD_RELOC_PJ_CODE_HI16,
  BFD_RELOC_PJ_CODE_LO16,
  BFD_RELOC_PJ_CODE_DIR16,
  BFD_RELOC_PJ_CODE_DIR32,
  BFD_RELOC_PJ_CODE_REL16,
  BFD_RELOC_PJ_CODE_REL32,

/* Power(rs6000) and PowerPC relocations.  */
  BFD_RELOC_PPC_B26,
  BFD_RELOC_PPC_BA26,
  BFD_RELOC_PPC_TOC16,
  BFD_RELOC_PPC_B16,
  BFD_RELOC_PPC_B16_BRTAKEN,
  BFD_RELOC_PPC_B16_BRNTAKEN,
  BFD_RELOC_PPC_BA16,
  BFD_RELOC_PPC_BA16_BRTAKEN,
  BFD_RELOC_PPC_BA16_BRNTAKEN,
  BFD_RELOC_PPC_COPY,
  BFD_RELOC_PPC_GLOB_DAT,
  BFD_RELOC_PPC_JMP_SLOT,
  BFD_RELOC_PPC_RELATIVE,
  BFD_RELOC_PPC_LOCAL24PC,
  BFD_RELOC_PPC_EMB_NADDR32,
  BFD_RELOC_PPC_EMB_NADDR16,
  BFD_RELOC_PPC_EMB_NADDR16_LO,
  BFD_RELOC_PPC_EMB_NADDR16_HI,
  BFD_RELOC_PPC_EMB_NADDR16_HA,
  BFD_RELOC_PPC_EMB_SDAI16,
  BFD_RELOC_PPC_EMB_SDA2I16,
  BFD_RELOC_PPC_EMB_SDA2REL,
  BFD_RELOC_PPC_EMB_SDA21,
  BFD_RELOC_PPC_EMB_MRKREF,
  BFD_RELOC_PPC_EMB_RELSEC16,
  BFD_RELOC_PPC_EMB_RELST_LO,
  BFD_RELOC_PPC_EMB_RELST_HI,
  BFD_RELOC_PPC_EMB_RELST_HA,
  BFD_RELOC_PPC_EMB_BIT_FLD,
  BFD_RELOC_PPC_EMB_RELSDA,
  BFD_RELOC_PPC_VLE_REL8,
  BFD_RELOC_PPC_VLE_REL15,
  BFD_RELOC_PPC_VLE_REL24,
  BFD_RELOC_PPC_VLE_LO16A,
  BFD_RELOC_PPC_VLE_LO16D,
  BFD_RELOC_PPC_VLE_HI16A,
  BFD_RELOC_PPC_VLE_HI16D,
  BFD_RELOC_PPC_VLE_HA16A,
  BFD_RELOC_PPC_VLE_HA16D,
  BFD_RELOC_PPC_VLE_SDA21,
  BFD_RELOC_PPC_VLE_SDA21_LO,
  BFD_RELOC_PPC_VLE_SDAREL_LO16A,
  BFD_RELOC_PPC_VLE_SDAREL_LO16D,
  BFD_RELOC_PPC_VLE_SDAREL_HI16A,
  BFD_RELOC_PPC_VLE_SDAREL_HI16D,
  BFD_RELOC_PPC_VLE_SDAREL_HA16A,
  BFD_RELOC_PPC_VLE_SDAREL_HA16D,
  BFD_RELOC_PPC64_HIGHER,
  BFD_RELOC_PPC64_HIGHER_S,
  BFD_RELOC_PPC64_HIGHEST,
  BFD_RELOC_PPC64_HIGHEST_S,
  BFD_RELOC_PPC64_TOC16_LO,
  BFD_RELOC_PPC64_TOC16_HI,
  BFD_RELOC_PPC64_TOC16_HA,
  BFD_RELOC_PPC64_TOC,
  BFD_RELOC_PPC64_PLTGOT16,
  BFD_RELOC_PPC64_PLTGOT16_LO,
  BFD_RELOC_PPC64_PLTGOT16_HI,
  BFD_RELOC_PPC64_PLTGOT16_HA,
  BFD_RELOC_PPC64_ADDR16_DS,
  BFD_RELOC_PPC64_ADDR16_LO_DS,
  BFD_RELOC_PPC64_GOT16_DS,
  BFD_RELOC_PPC64_GOT16_LO_DS,
  BFD_RELOC_PPC64_PLT16_LO_DS,
  BFD_RELOC_PPC64_SECTOFF_DS,
  BFD_RELOC_PPC64_SECTOFF_LO_DS,
  BFD_RELOC_PPC64_TOC16_DS,
  BFD_RELOC_PPC64_TOC16_LO_DS,
  BFD_RELOC_PPC64_PLTGOT16_DS,
  BFD_RELOC_PPC64_PLTGOT16_LO_DS,
  BFD_RELOC_PPC64_ADDR16_HIGH,
  BFD_RELOC_PPC64_ADDR16_HIGHA,
  BFD_RELOC_PPC64_ADDR64_LOCAL,

/* PowerPC and PowerPC64 thread-local storage relocations.  */
  BFD_RELOC_PPC_TLS,
  BFD_RELOC_PPC_TLSGD,
  BFD_RELOC_PPC_TLSLD,
  BFD_RELOC_PPC_DTPMOD,
  BFD_RELOC_PPC_TPREL16,
  BFD_RELOC_PPC_TPREL16_LO,
  BFD_RELOC_PPC_TPREL16_HI,
  BFD_RELOC_PPC_TPREL16_HA,
  BFD_RELOC_PPC_TPREL,
  BFD_RELOC_PPC_DTPREL16,
  BFD_RELOC_PPC_DTPREL16_LO,
  BFD_RELOC_PPC_DTPREL16_HI,
  BFD_RELOC_PPC_DTPREL16_HA,
  BFD_RELOC_PPC_DTPREL,
  BFD_RELOC_PPC_GOT_TLSGD16,
  BFD_RELOC_PPC_GOT_TLSGD16_LO,
  BFD_RELOC_PPC_GOT_TLSGD16_HI,
  BFD_RELOC_PPC_GOT_TLSGD16_HA,
  BFD_RELOC_PPC_GOT_TLSLD16,
  BFD_RELOC_PPC_GOT_TLSLD16_LO,
  BFD_RELOC_PPC_GOT_TLSLD16_HI,
  BFD_RELOC_PPC_GOT_TLSLD16_HA,
  BFD_RELOC_PPC_GOT_TPREL16,
  BFD_RELOC_PPC_GOT_TPREL16_LO,
  BFD_RELOC_PPC_GOT_TPREL16_HI,
  BFD_RELOC_PPC_GOT_TPREL16_HA,
  BFD_RELOC_PPC_GOT_DTPREL16,
  BFD_RELOC_PPC_GOT_DTPREL16_LO,
  BFD_RELOC_PPC_GOT_DTPREL16_HI,
  BFD_RELOC_PPC_GOT_DTPREL16_HA,
  BFD_RELOC_PPC64_TPREL16_DS,
  BFD_RELOC_PPC64_TPREL16_LO_DS,
  BFD_RELOC_PPC64_TPREL16_HIGHER,
  BFD_RELOC_PPC64_TPREL16_HIGHERA,
  BFD_RELOC_PPC64_TPREL16_HIGHEST,
  BFD_RELOC_PPC64_TPREL16_HIGHESTA,
  BFD_RELOC_PPC64_DTPREL16_DS,
  BFD_RELOC_PPC64_DTPREL16_LO_DS,
  BFD_RELOC_PPC64_DTPREL16_HIGHER,
  BFD_RELOC_PPC64_DTPREL16_HIGHERA,
  BFD_RELOC_PPC64_DTPREL16_HIGHEST,
  BFD_RELOC_PPC64_DTPREL16_HIGHESTA,
  BFD_RELOC_PPC64_TPREL16_HIGH,
  BFD_RELOC_PPC64_TPREL16_HIGHA,
  BFD_RELOC_PPC64_DTPREL16_HIGH,
  BFD_RELOC_PPC64_DTPREL16_HIGHA,

/* IBM 370/390 relocations  */
  BFD_RELOC_I370_D12,

/* The type of reloc used to build a constructor table - at the moment
probably a 32 bit wide absolute relocation, but the target can choose.
It generally does map to one of the other relocation types.  */
  BFD_RELOC_CTOR,

/* ARM 26 bit pc-relative branch.  The lowest two bits must be zero and are
not stored in the instruction.  */
  BFD_RELOC_ARM_PCREL_BRANCH,

/* ARM 26 bit pc-relative branch.  The lowest bit must be zero and is
not stored in the instruction.  The 2nd lowest bit comes from a 1 bit
field in the instruction.  */
  BFD_RELOC_ARM_PCREL_BLX,

/* Thumb 22 bit pc-relative branch.  The lowest bit must be zero and is
not stored in the instruction.  The 2nd lowest bit comes from a 1 bit
field in the instruction.  */
  BFD_RELOC_THUMB_PCREL_BLX,

/* ARM 26-bit pc-relative branch for an unconditional BL or BLX instruction.  */
  BFD_RELOC_ARM_PCREL_CALL,

/* ARM 26-bit pc-relative branch for B or conditional BL instruction.  */
  BFD_RELOC_ARM_PCREL_JUMP,

/* Thumb 7-, 9-, 12-, 20-, 23-, and 25-bit pc-relative branches.
The lowest bit must be zero and is not stored in the instruction.
Note that the corresponding ELF R_ARM_THM_JUMPnn constant has an
"nn" one smaller in all cases.  Note further that BRANCH23
corresponds to R_ARM_THM_CALL.  */
  BFD_RELOC_THUMB_PCREL_BRANCH7,
  BFD_RELOC_THUMB_PCREL_BRANCH9,
  BFD_RELOC_THUMB_PCREL_BRANCH12,
  BFD_RELOC_THUMB_PCREL_BRANCH20,
  BFD_RELOC_THUMB_PCREL_BRANCH23,
  BFD_RELOC_THUMB_PCREL_BRANCH25,

/* 12-bit immediate offset, used in ARM-format ldr and str instructions.  */
  BFD_RELOC_ARM_OFFSET_IMM,

/* 5-bit immediate offset, used in Thumb-format ldr and str instructions.  */
  BFD_RELOC_ARM_THUMB_OFFSET,

/* Pc-relative or absolute relocation depending on target.  Used for
entries in .init_array sections.  */
  BFD_RELOC_ARM_TARGET1,

/* Read-only segment base relative address.  */
  BFD_RELOC_ARM_ROSEGREL32,

/* Data segment base relative address.  */
  BFD_RELOC_ARM_SBREL32,

/* This reloc is used for references to RTTI data from exception handling
tables.  The actual definition depends on the target.  It may be a
pc-relative or some form of GOT-indirect relocation.  */
  BFD_RELOC_ARM_TARGET2,

/* 31-bit PC relative address.  */
  BFD_RELOC_ARM_PREL31,

/* Low and High halfword relocations for MOVW and MOVT instructions.  */
  BFD_RELOC_ARM_MOVW,
  BFD_RELOC_ARM_MOVT,
  BFD_RELOC_ARM_MOVW_PCREL,
  BFD_RELOC_ARM_MOVT_PCREL,
  BFD_RELOC_ARM_THUMB_MOVW,
  BFD_RELOC_ARM_THUMB_MOVT,
  BFD_RELOC_ARM_THUMB_MOVW_PCREL,
  BFD_RELOC_ARM_THUMB_MOVT_PCREL,

/* Relocations for setting up GOTs and PLTs for shared libraries.  */
  BFD_RELOC_ARM_JUMP_SLOT,
  BFD_RELOC_ARM_GLOB_DAT,
  BFD_RELOC_ARM_GOT32,
  BFD_RELOC_ARM_PLT32,
  BFD_RELOC_ARM_RELATIVE,
  BFD_RELOC_ARM_GOTOFF,
  BFD_RELOC_ARM_GOTPC,
  BFD_RELOC_ARM_GOT_PREL,

/* ARM thread-local storage relocations.  */
  BFD_RELOC_ARM_TLS_GD32,
  BFD_RELOC_ARM_TLS_LDO32,
  BFD_RELOC_ARM_TLS_LDM32,
  BFD_RELOC_ARM_TLS_DTPOFF32,
  BFD_RELOC_ARM_TLS_DTPMOD32,
  BFD_RELOC_ARM_TLS_TPOFF32,
  BFD_RELOC_ARM_TLS_IE32,
  BFD_RELOC_ARM_TLS_LE32,
  BFD_RELOC_ARM_TLS_GOTDESC,
  BFD_RELOC_ARM_TLS_CALL,
  BFD_RELOC_ARM_THM_TLS_CALL,
  BFD_RELOC_ARM_TLS_DESCSEQ,
  BFD_RELOC_ARM_THM_TLS_DESCSEQ,
  BFD_RELOC_ARM_TLS_DESC,

/* ARM group relocations.  */
  BFD_RELOC_ARM_ALU_PC_G0_NC,
  BFD_RELOC_ARM_ALU_PC_G0,
  BFD_RELOC_ARM_ALU_PC_G1_NC,
  BFD_RELOC_ARM_ALU_PC_G1,
  BFD_RELOC_ARM_ALU_PC_G2,
  BFD_RELOC_ARM_LDR_PC_G0,
  BFD_RELOC_ARM_LDR_PC_G1,
  BFD_RELOC_ARM_LDR_PC_G2,
  BFD_RELOC_ARM_LDRS_PC_G0,
  BFD_RELOC_ARM_LDRS_PC_G1,
  BFD_RELOC_ARM_LDRS_PC_G2,
  BFD_RELOC_ARM_LDC_PC_G0,
  BFD_RELOC_ARM_LDC_PC_G1,
  BFD_RELOC_ARM_LDC_PC_G2,
  BFD_RELOC_ARM_ALU_SB_G0_NC,
  BFD_RELOC_ARM_ALU_SB_G0,
  BFD_RELOC_ARM_ALU_SB_G1_NC,
  BFD_RELOC_ARM_ALU_SB_G1,
  BFD_RELOC_ARM_ALU_SB_G2,
  BFD_RELOC_ARM_LDR_SB_G0,
  BFD_RELOC_ARM_LDR_SB_G1,
  BFD_RELOC_ARM_LDR_SB_G2,
  BFD_RELOC_ARM_LDRS_SB_G0,
  BFD_RELOC_ARM_LDRS_SB_G1,
  BFD_RELOC_ARM_LDRS_SB_G2,
  BFD_RELOC_ARM_LDC_SB_G0,
  BFD_RELOC_ARM_LDC_SB_G1,
  BFD_RELOC_ARM_LDC_SB_G2,

/* Annotation of BX instructions.  */
  BFD_RELOC_ARM_V4BX,

/* ARM support for STT_GNU_IFUNC.  */
  BFD_RELOC_ARM_IRELATIVE,

/* These relocs are only used within the ARM assembler.  They are not
(at present) written to any object files.  */
  BFD_RELOC_ARM_IMMEDIATE,
  BFD_RELOC_ARM_ADRL_IMMEDIATE,
  BFD_RELOC_ARM_T32_IMMEDIATE,
  BFD_RELOC_ARM_T32_ADD_IMM,
  BFD_RELOC_ARM_T32_IMM12,
  BFD_RELOC_ARM_T32_ADD_PC12,
  BFD_RELOC_ARM_SHIFT_IMM,
  BFD_RELOC_ARM_SMC,
  BFD_RELOC_ARM_HVC,
  BFD_RELOC_ARM_SWI,
  BFD_RELOC_ARM_MULTI,
  BFD_RELOC_ARM_CP_OFF_IMM,
  BFD_RELOC_ARM_CP_OFF_IMM_S2,
  BFD_RELOC_ARM_T32_CP_OFF_IMM,
  BFD_RELOC_ARM_T32_CP_OFF_IMM_S2,
  BFD_RELOC_ARM_ADR_IMM,
  BFD_RELOC_ARM_LDR_IMM,
  BFD_RELOC_ARM_LITERAL,
  BFD_RELOC_ARM_IN_POOL,
  BFD_RELOC_ARM_OFFSET_IMM8,
  BFD_RELOC_ARM_T32_OFFSET_U8,
  BFD_RELOC_ARM_T32_OFFSET_IMM,
  BFD_RELOC_ARM_HWLITERAL,
  BFD_RELOC_ARM_THUMB_ADD,
  BFD_RELOC_ARM_THUMB_IMM,
  BFD_RELOC_ARM_THUMB_SHIFT,

/* Renesas / SuperH SH relocs.  Not all of these appear in object files.  */
  BFD_RELOC_SH_PCDISP8BY2,
  BFD_RELOC_SH_PCDISP12BY2,
  BFD_RELOC_SH_IMM3,
  BFD_RELOC_SH_IMM3U,
  BFD_RELOC_SH_DISP12,
  BFD_RELOC_SH_DISP12BY2,
  BFD_RELOC_SH_DISP12BY4,
  BFD_RELOC_SH_DISP12BY8,
  BFD_RELOC_SH_DISP20,
  BFD_RELOC_SH_DISP20BY8,
  BFD_RELOC_SH_IMM4,
  BFD_RELOC_SH_IMM4BY2,
  BFD_RELOC_SH_IMM4BY4,
  BFD_RELOC_SH_IMM8,
  BFD_RELOC_SH_IMM8BY2,
  BFD_RELOC_SH_IMM8BY4,
  BFD_RELOC_SH_PCRELIMM8BY2,
  BFD_RELOC_SH_PCRELIMM8BY4,
  BFD_RELOC_SH_SWITCH16,
  BFD_RELOC_SH_SWITCH32,
  BFD_RELOC_SH_USES,
  BFD_RELOC_SH_COUNT,
  BFD_RELOC_SH_ALIGN,
  BFD_RELOC_SH_CODE,
  BFD_RELOC_SH_DATA,
  BFD_RELOC_SH_LABEL,
  BFD_RELOC_SH_LOOP_START,
  BFD_RELOC_SH_LOOP_END,
  BFD_RELOC_SH_COPY,
  BFD_RELOC_SH_GLOB_DAT,
  BFD_RELOC_SH_JMP_SLOT,
  BFD_RELOC_SH_RELATIVE,
  BFD_RELOC_SH_GOTPC,
  BFD_RELOC_SH_GOT_LOW16,
  BFD_RELOC_SH_GOT_MEDLOW16,
  BFD_RELOC_SH_GOT_MEDHI16,
  BFD_RELOC_SH_GOT_HI16,
  BFD_RELOC_SH_GOTPLT_LOW16,
  BFD_RELOC_SH_GOTPLT_MEDLOW16,
  BFD_RELOC_SH_GOTPLT_MEDHI16,
  BFD_RELOC_SH_GOTPLT_HI16,
  BFD_RELOC_SH_PLT_LOW16,
  BFD_RELOC_SH_PLT_MEDLOW16,
  BFD_RELOC_SH_PLT_MEDHI16,
  BFD_RELOC_SH_PLT_HI16,
  BFD_RELOC_SH_GOTOFF_LOW16,
  BFD_RELOC_SH_GOTOFF_MEDLOW16,
  BFD_RELOC_SH_GOTOFF_MEDHI16,
  BFD_RELOC_SH_GOTOFF_HI16,
  BFD_RELOC_SH_GOTPC_LOW16,
  BFD_RELOC_SH_GOTPC_MEDLOW16,
  BFD_RELOC_SH_GOTPC_MEDHI16,
  BFD_RELOC_SH_GOTPC_HI16,
  BFD_RELOC_SH_COPY64,
  BFD_RELOC_SH_GLOB_DAT64,
  BFD_RELOC_SH_JMP_SLOT64,
  BFD_RELOC_SH_RELATIVE64,
  BFD_RELOC_SH_GOT10BY4,
  BFD_RELOC_SH_GOT10BY8,
  BFD_RELOC_SH_GOTPLT10BY4,
  BFD_RELOC_SH_GOTPLT10BY8,
  BFD_RELOC_SH_GOTPLT32,
  BFD_RELOC_SH_SHMEDIA_CODE,
  BFD_RELOC_SH_IMMU5,
  BFD_RELOC_SH_IMMS6,
  BFD_RELOC_SH_IMMS6BY32,
  BFD_RELOC_SH_IMMU6,
  BFD_RELOC_SH_IMMS10,
  BFD_RELOC_SH_IMMS10BY2,
  BFD_RELOC_SH_IMMS10BY4,
  BFD_RELOC_SH_IMMS10BY8,
  BFD_RELOC_SH_IMMS16,
  BFD_RELOC_SH_IMMU16,
  BFD_RELOC_SH_IMM_LOW16,
  BFD_RELOC_SH_IMM_LOW16_PCREL,
  BFD_RELOC_SH_IMM_MEDLOW16,
  BFD_RELOC_SH_IMM_MEDLOW16_PCREL,
  BFD_RELOC_SH_IMM_MEDHI16,
  BFD_RELOC_SH_IMM_MEDHI16_PCREL,
  BFD_RELOC_SH_IMM_HI16,
  BFD_RELOC_SH_IMM_HI16_PCREL,
  BFD_RELOC_SH_PT_16,
  BFD_RELOC_SH_TLS_GD_32,
  BFD_RELOC_SH_TLS_LD_32,
  BFD_RELOC_SH_TLS_LDO_32,
  BFD_RELOC_SH_TLS_IE_32,
  BFD_RELOC_SH_TLS_LE_32,
  BFD_RELOC_SH_TLS_DTPMOD32,
  BFD_RELOC_SH_TLS_DTPOFF32,
  BFD_RELOC_SH_TLS_TPOFF32,
  BFD_RELOC_SH_GOT20,
  BFD_RELOC_SH_GOTOFF20,
  BFD_RELOC_SH_GOTFUNCDESC,
  BFD_RELOC_SH_GOTFUNCDESC20,
  BFD_RELOC_SH_GOTOFFFUNCDESC,
  BFD_RELOC_SH_GOTOFFFUNCDESC20,
  BFD_RELOC_SH_FUNCDESC,

/* ARC Cores relocs.
ARC 22 bit pc-relative branch.  The lowest two bits must be zero and are
not stored in the instruction.  The high 20 bits are installed in bits 26
through 7 of the instruction.  */
  BFD_RELOC_ARC_B22_PCREL,

/* ARC 26 bit absolute branch.  The lowest two bits must be zero and are not
stored in the instruction.  The high 24 bits are installed in bits 23
through 0.  */
  BFD_RELOC_ARC_B26,

/* ADI Blackfin 16 bit immediate absolute reloc.  */
  BFD_RELOC_BFIN_16_IMM,

/* ADI Blackfin 16 bit immediate absolute reloc higher 16 bits.  */
  BFD_RELOC_BFIN_16_HIGH,

/* ADI Blackfin 'a' part of LSETUP.  */
  BFD_RELOC_BFIN_4_PCREL,

/* ADI Blackfin.  */
  BFD_RELOC_BFIN_5_PCREL,

/* ADI Blackfin 16 bit immediate absolute reloc lower 16 bits.  */
  BFD_RELOC_BFIN_16_LOW,

/* ADI Blackfin.  */
  BFD_RELOC_BFIN_10_PCREL,

/* ADI Blackfin 'b' part of LSETUP.  */
  BFD_RELOC_BFIN_11_PCREL,

/* ADI Blackfin.  */
  BFD_RELOC_BFIN_12_PCREL_JUMP,

/* ADI Blackfin Short jump, pcrel.  */
  BFD_RELOC_BFIN_12_PCREL_JUMP_S,

/* ADI Blackfin Call.x not implemented.  */
  BFD_RELOC_BFIN_24_PCREL_CALL_X,

/* ADI Blackfin Long Jump pcrel.  */
  BFD_RELOC_BFIN_24_PCREL_JUMP_L,

/* ADI Blackfin FD-PIC relocations.  */
  BFD_RELOC_BFIN_GOT17M4,
  BFD_RELOC_BFIN_GOTHI,
  BFD_RELOC_BFIN_GOTLO,
  BFD_RELOC_BFIN_FUNCDESC,
  BFD_RELOC_BFIN_FUNCDESC_GOT17M4,
  BFD_RELOC_BFIN_FUNCDESC_GOTHI,
  BFD_RELOC_BFIN_FUNCDESC_GOTLO,
  BFD_RELOC_BFIN_FUNCDESC_VALUE,
  BFD_RELOC_BFIN_FUNCDESC_GOTOFF17M4,
  BFD_RELOC_BFIN_FUNCDESC_GOTOFFHI,
  BFD_RELOC_BFIN_FUNCDESC_GOTOFFLO,
  BFD_RELOC_BFIN_GOTOFF17M4,
  BFD_RELOC_BFIN_GOTOFFHI,
  BFD_RELOC_BFIN_GOTOFFLO,

/* ADI Blackfin GOT relocation.  */
  BFD_RELOC_BFIN_GOT,

/* ADI Blackfin PLTPC relocation.  */
  BFD_RELOC_BFIN_PLTPC,

/* ADI Blackfin arithmetic relocation.  */
  BFD_ARELOC_BFIN_PUSH,

/* ADI Blackfin arithmetic relocation.  */
  BFD_ARELOC_BFIN_CONST,

/* ADI Blackfin arithmetic relocation.  */
  BFD_ARELOC_BFIN_ADD,

/* ADI Blackfin arithmetic relocation.  */
  BFD_ARELOC_BFIN_SUB,

/* ADI Blackfin arithmetic relocation.  */
  BFD_ARELOC_BFIN_MULT,

/* ADI Blackfin arithmetic relocation.  */
  BFD_ARELOC_BFIN_DIV,

/* ADI Blackfin arithmetic relocation.  */
  BFD_ARELOC_BFIN_MOD,

/* ADI Blackfin arithmetic relocation.  */
  BFD_ARELOC_BFIN_LSHIFT,

/* ADI Blackfin arithmetic relocation.  */
  BFD_ARELOC_BFIN_RSHIFT,

/* ADI Blackfin arithmetic relocation.  */
  BFD_ARELOC_BFIN_AND,

/* ADI Blackfin arithmetic relocation.  */
  BFD_ARELOC_BFIN_OR,

/* ADI Blackfin arithmetic relocation.  */
  BFD_ARELOC_BFIN_XOR,

/* ADI Blackfin arithmetic relocation.  */
  BFD_ARELOC_BFIN_LAND,

/* ADI Blackfin arithmetic relocation.  */
  BFD_ARELOC_BFIN_LOR,

/* ADI Blackfin arithmetic relocation.  */
  BFD_ARELOC_BFIN_LEN,

/* ADI Blackfin arithmetic relocation.  */
  BFD_ARELOC_BFIN_NEG,

/* ADI Blackfin arithmetic relocation.  */
  BFD_ARELOC_BFIN_COMP,

/* ADI Blackfin arithmetic relocation.  */
  BFD_ARELOC_BFIN_PAGE,

/* ADI Blackfin arithmetic relocation.  */
  BFD_ARELOC_BFIN_HWPAGE,

/* ADI Blackfin arithmetic relocation.  */
  BFD_ARELOC_BFIN_ADDR,

/* Mitsubishi D10V relocs.
This is a 10-bit reloc with the right 2 bits
assumed to be 0.  */
  BFD_RELOC_D10V_10_PCREL_R,

/* Mitsubishi D10V relocs.
This is a 10-bit reloc with the right 2 bits
assumed to be 0.  This is the same as the previous reloc
except it is in the left container, i.e.,
shifted left 15 bits.  */
  BFD_RELOC_D10V_10_PCREL_L,

/* This is an 18-bit reloc with the right 2 bits
assumed to be 0.  */
  BFD_RELOC_D10V_18,

/* This is an 18-bit reloc with the right 2 bits
assumed to be 0.  */
  BFD_RELOC_D10V_18_PCREL,

/* Mitsubishi D30V relocs.
This is a 6-bit absolute reloc.  */
  BFD_RELOC_D30V_6,

/* This is a 6-bit pc-relative reloc with
the right 3 bits assumed to be 0.  */
  BFD_RELOC_D30V_9_PCREL,

/* This is a 6-bit pc-relative reloc with
the right 3 bits assumed to be 0. Same
as the previous reloc but on the right side
of the container.  */
  BFD_RELOC_D30V_9_PCREL_R,

/* This is a 12-bit absolute reloc with the
right 3 bitsassumed to be 0.  */
  BFD_RELOC_D30V_15,

/* This is a 12-bit pc-relative reloc with
the right 3 bits assumed to be 0.  */
  BFD_RELOC_D30V_15_PCREL,

/* This is a 12-bit pc-relative reloc with
the right 3 bits assumed to be 0. Same
as the previous reloc but on the right side
of the container.  */
  BFD_RELOC_D30V_15_PCREL_R,

/* This is an 18-bit absolute reloc with
the right 3 bits assumed to be 0.  */
  BFD_RELOC_D30V_21,

/* This is an 18-bit pc-relative reloc with
the right 3 bits assumed to be 0.  */
  BFD_RELOC_D30V_21_PCREL,

/* This is an 18-bit pc-relative reloc with
the right 3 bits assumed to be 0. Same
as the previous reloc but on the right side
of the container.  */
  BFD_RELOC_D30V_21_PCREL_R,

/* This is a 32-bit absolute reloc.  */
  BFD_RELOC_D30V_32,

/* This is a 32-bit pc-relative reloc.  */
  BFD_RELOC_D30V_32_PCREL,

/* DLX relocs  */
  BFD_RELOC_DLX_HI16_S,

/* DLX relocs  */
  BFD_RELOC_DLX_LO16,

/* DLX relocs  */
  BFD_RELOC_DLX_JMP26,

/* Renesas M16C/M32C Relocations.  */
  BFD_RELOC_M32C_HI8,
  BFD_RELOC_M32C_RL_JUMP,
  BFD_RELOC_M32C_RL_1ADDR,
  BFD_RELOC_M32C_RL_2ADDR,

/* Renesas M32R (formerly Mitsubishi M32R) relocs.
This is a 24 bit absolute address.  */
  BFD_RELOC_M32R_24,

/* This is a 10-bit pc-relative reloc with the right 2 bits assumed to be 0.  */
  BFD_RELOC_M32R_10_PCREL,

/* This is an 18-bit reloc with the right 2 bits assumed to be 0.  */
  BFD_RELOC_M32R_18_PCREL,

/* This is a 26-bit reloc with the right 2 bits assumed to be 0.  */
  BFD_RELOC_M32R_26_PCREL,

/* This is a 16-bit reloc containing the high 16 bits of an address
used when the lower 16 bits are treated as unsigned.  */
  BFD_RELOC_M32R_HI16_ULO,

/* This is a 16-bit reloc containing the high 16 bits of an address
used when the lower 16 bits are treated as signed.  */
  BFD_RELOC_M32R_HI16_SLO,

/* This is a 16-bit reloc containing the lower 16 bits of an address.  */
  BFD_RELOC_M32R_LO16,

/* This is a 16-bit reloc containing the small data area offset for use in
add3, load, and store instructions.  */
  BFD_RELOC_M32R_SDA16,

/* For PIC.  */
  BFD_RELOC_M32R_GOT24,
  BFD_RELOC_M32R_26_PLTREL,
  BFD_RELOC_M32R_COPY,
  BFD_RELOC_M32R_GLOB_DAT,
  BFD_RELOC_M32R_JMP_SLOT,
  BFD_RELOC_M32R_RELATIVE,
  BFD_RELOC_M32R_GOTOFF,
  BFD_RELOC_M32R_GOTOFF_HI_ULO,
  BFD_RELOC_M32R_GOTOFF_HI_SLO,
  BFD_RELOC_M32R_GOTOFF_LO,
  BFD_RELOC_M32R_GOTPC24,
  BFD_RELOC_M32R_GOT16_HI_ULO,
  BFD_RELOC_M32R_GOT16_HI_SLO,
  BFD_RELOC_M32R_GOT16_LO,
  BFD_RELOC_M32R_GOTPC_HI_ULO,
  BFD_RELOC_M32R_GOTPC_HI_SLO,
  BFD_RELOC_M32R_GOTPC_LO,

/* NDS32 relocs.
This is a 20 bit absolute address.  */
  BFD_RELOC_NDS32_20,

/* This is a 9-bit pc-relative reloc with the right 1 bit assumed to be 0.  */
  BFD_RELOC_NDS32_9_PCREL,

/* This is a 9-bit pc-relative reloc with the right 1 bit assumed to be 0.  */
  BFD_RELOC_NDS32_WORD_9_PCREL,

/* This is an 15-bit reloc with the right 1 bit assumed to be 0.  */
  BFD_RELOC_NDS32_15_PCREL,

/* This is an 17-bit reloc with the right 1 bit assumed to be 0.  */
  BFD_RELOC_NDS32_17_PCREL,

/* This is a 25-bit reloc with the right 1 bit assumed to be 0.  */
  BFD_RELOC_NDS32_25_PCREL,

/* This is a 20-bit reloc containing the high 20 bits of an address
used with the lower 12 bits  */
  BFD_RELOC_NDS32_HI20,

/* This is a 12-bit reloc containing the lower 12 bits of an address
then shift right by 3. This is used with ldi,sdi...  */
  BFD_RELOC_NDS32_LO12S3,

/* This is a 12-bit reloc containing the lower 12 bits of an address
then shift left by 2. This is used with lwi,swi...  */
  BFD_RELOC_NDS32_LO12S2,

/* This is a 12-bit reloc containing the lower 12 bits of an address
then shift left by 1. This is used with lhi,shi...  */
  BFD_RELOC_NDS32_LO12S1,

/* This is a 12-bit reloc containing the lower 12 bits of an address
then shift left by 0. This is used with lbisbi...  */
  BFD_RELOC_NDS32_LO12S0,

/* This is a 12-bit reloc containing the lower 12 bits of an address
then shift left by 0. This is only used with branch relaxations  */
  BFD_RELOC_NDS32_LO12S0_ORI,

/* This is a 15-bit reloc containing the small data area 18-bit signed offset
and shift left by 3 for use in ldi, sdi...  */
  BFD_RELOC_NDS32_SDA15S3,

/* This is a 15-bit reloc containing the small data area 17-bit signed offset
and shift left by 2 for use in lwi, swi...  */
  BFD_RELOC_NDS32_SDA15S2,

/* This is a 15-bit reloc containing the small data area 16-bit signed offset
and shift left by 1 for use in lhi, shi...  */
  BFD_RELOC_NDS32_SDA15S1,

/* This is a 15-bit reloc containing the small data area 15-bit signed offset
and shift left by 0 for use in lbi, sbi...  */
  BFD_RELOC_NDS32_SDA15S0,

/* This is a 16-bit reloc containing the small data area 16-bit signed offset
and shift left by 3  */
  BFD_RELOC_NDS32_SDA16S3,

/* This is a 17-bit reloc containing the small data area 17-bit signed offset
and shift left by 2 for use in lwi.gp, swi.gp...  */
  BFD_RELOC_NDS32_SDA17S2,

/* This is a 18-bit reloc containing the small data area 18-bit signed offset
and shift left by 1 for use in lhi.gp, shi.gp...  */
  BFD_RELOC_NDS32_SDA18S1,

/* This is a 19-bit reloc containing the small data area 19-bit signed offset
and shift left by 0 for use in lbi.gp, sbi.gp...  */
  BFD_RELOC_NDS32_SDA19S0,

/* for PIC  */
  BFD_RELOC_NDS32_GOT20,
  BFD_RELOC_NDS32_9_PLTREL,
  BFD_RELOC_NDS32_25_PLTREL,
  BFD_RELOC_NDS32_COPY,
  BFD_RELOC_NDS32_GLOB_DAT,
  BFD_RELOC_NDS32_JMP_SLOT,
  BFD_RELOC_NDS32_RELATIVE,
  BFD_RELOC_NDS32_GOTOFF,
  BFD_RELOC_NDS32_GOTOFF_HI20,
  BFD_RELOC_NDS32_GOTOFF_LO12,
  BFD_RELOC_NDS32_GOTPC20,
  BFD_RELOC_NDS32_GOT_HI20,
  BFD_RELOC_NDS32_GOT_LO12,
  BFD_RELOC_NDS32_GOTPC_HI20,
  BFD_RELOC_NDS32_GOTPC_LO12,

/* for relax  */
  BFD_RELOC_NDS32_INSN16,
  BFD_RELOC_NDS32_LABEL,
  BFD_RELOC_NDS32_LONGCALL1,
  BFD_RELOC_NDS32_LONGCALL2,
  BFD_RELOC_NDS32_LONGCALL3,
  BFD_RELOC_NDS32_LONGJUMP1,
  BFD_RELOC_NDS32_LONGJUMP2,
  BFD_RELOC_NDS32_LONGJUMP3,
  BFD_RELOC_NDS32_LOADSTORE,
  BFD_RELOC_NDS32_9_FIXED,
  BFD_RELOC_NDS32_15_FIXED,
  BFD_RELOC_NDS32_17_FIXED,
  BFD_RELOC_NDS32_25_FIXED,
  BFD_RELOC_NDS32_LONGCALL4,
  BFD_RELOC_NDS32_LONGCALL5,
  BFD_RELOC_NDS32_LONGCALL6,
  BFD_RELOC_NDS32_LONGJUMP4,
  BFD_RELOC_NDS32_LONGJUMP5,
  BFD_RELOC_NDS32_LONGJUMP6,
  BFD_RELOC_NDS32_LONGJUMP7,

/* for PIC  */
  BFD_RELOC_NDS32_PLTREL_HI20,
  BFD_RELOC_NDS32_PLTREL_LO12,
  BFD_RELOC_NDS32_PLT_GOTREL_HI20,
  BFD_RELOC_NDS32_PLT_GOTREL_LO12,

/* for floating point  */
  BFD_RELOC_NDS32_SDA12S2_DP,
  BFD_RELOC_NDS32_SDA12S2_SP,
  BFD_RELOC_NDS32_LO12S2_DP,
  BFD_RELOC_NDS32_LO12S2_SP,

/* for dwarf2 debug_line.  */
  BFD_RELOC_NDS32_DWARF2_OP1,
  BFD_RELOC_NDS32_DWARF2_OP2,
  BFD_RELOC_NDS32_DWARF2_LEB,

/* for eliminate 16-bit instructions  */
  BFD_RELOC_NDS32_UPDATE_TA,

/* for PIC object relaxation  */
  BFD_RELOC_NDS32_PLT_GOTREL_LO20,
  BFD_RELOC_NDS32_PLT_GOTREL_LO15,
  BFD_RELOC_NDS32_PLT_GOTREL_LO19,
  BFD_RELOC_NDS32_GOT_LO15,
  BFD_RELOC_NDS32_GOT_LO19,
  BFD_RELOC_NDS32_GOTOFF_LO15,
  BFD_RELOC_NDS32_GOTOFF_LO19,
  BFD_RELOC_NDS32_GOT15S2,
  BFD_RELOC_NDS32_GOT17S2,

/* NDS32 relocs.
This is a 5 bit absolute address.  */
  BFD_RELOC_NDS32_5,

/* This is a 10-bit unsigned pc-relative reloc with the right 1 bit assumed to be 0.  */
  BFD_RELOC_NDS32_10_UPCREL,

/* If fp were omitted, fp can used as another gp.  */
  BFD_RELOC_NDS32_SDA_FP7U2_RELA,

/* relaxation relative relocation types  */
  BFD_RELOC_NDS32_RELAX_ENTRY,
  BFD_RELOC_NDS32_GOT_SUFF,
  BFD_RELOC_NDS32_GOTOFF_SUFF,
  BFD_RELOC_NDS32_PLT_GOT_SUFF,
  BFD_RELOC_NDS32_MULCALL_SUFF,
  BFD_RELOC_NDS32_PTR,
  BFD_RELOC_NDS32_PTR_COUNT,
  BFD_RELOC_NDS32_PTR_RESOLVED,
  BFD_RELOC_NDS32_PLTBLOCK,
  BFD_RELOC_NDS32_RELAX_REGION_BEGIN,
  BFD_RELOC_NDS32_RELAX_REGION_END,
  BFD_RELOC_NDS32_MINUEND,
  BFD_RELOC_NDS32_SUBTRAHEND,
  BFD_RELOC_NDS32_DIFF8,
  BFD_RELOC_NDS32_DIFF16,
  BFD_RELOC_NDS32_DIFF32,
  BFD_RELOC_NDS32_DIFF_ULEB128,
  BFD_RELOC_NDS32_EMPTY,

/* This is a 25 bit absolute address.  */
  BFD_RELOC_NDS32_25_ABS,

/* For ex9 and ifc using.  */
  BFD_RELOC_NDS32_DATA,
  BFD_RELOC_NDS32_TRAN,
  BFD_RELOC_NDS32_17IFC_PCREL,
  BFD_RELOC_NDS32_10IFCU_PCREL,

/* For TLS.  */
  BFD_RELOC_NDS32_TPOFF,
  BFD_RELOC_NDS32_TLS_LE_HI20,
  BFD_RELOC_NDS32_TLS_LE_LO12,
  BFD_RELOC_NDS32_TLS_LE_ADD,
  BFD_RELOC_NDS32_TLS_LE_LS,
  BFD_RELOC_NDS32_GOTTPOFF,
  BFD_RELOC_NDS32_TLS_IE_HI20,
  BFD_RELOC_NDS32_TLS_IE_LO12S2,
  BFD_RELOC_NDS32_TLS_TPOFF,
  BFD_RELOC_NDS32_TLS_LE_20,
  BFD_RELOC_NDS32_TLS_LE_15S0,
  BFD_RELOC_NDS32_TLS_LE_15S1,
  BFD_RELOC_NDS32_TLS_LE_15S2,

/* This is a 9-bit reloc  */
  BFD_RELOC_V850_9_PCREL,

/* This is a 22-bit reloc  */
  BFD_RELOC_V850_22_PCREL,

/* This is a 16 bit offset from the short data area pointer.  */
  BFD_RELOC_V850_SDA_16_16_OFFSET,

/* This is a 16 bit offset (of which only 15 bits are used) from the
short data area pointer.  */
  BFD_RELOC_V850_SDA_15_16_OFFSET,

/* This is a 16 bit offset from the zero data area pointer.  */
  BFD_RELOC_V850_ZDA_16_16_OFFSET,

/* This is a 16 bit offset (of which only 15 bits are used) from the
zero data area pointer.  */
  BFD_RELOC_V850_ZDA_15_16_OFFSET,

/* This is an 8 bit offset (of which only 6 bits are used) from the
tiny data area pointer.  */
  BFD_RELOC_V850_TDA_6_8_OFFSET,

/* This is an 8bit offset (of which only 7 bits are used) from the tiny
data area pointer.  */
  BFD_RELOC_V850_TDA_7_8_OFFSET,

/* This is a 7 bit offset from the tiny data area pointer.  */
  BFD_RELOC_V850_TDA_7_7_OFFSET,

/* This is a 16 bit offset from the tiny data area pointer.  */
  BFD_RELOC_V850_TDA_16_16_OFFSET,

/* This is a 5 bit offset (of which only 4 bits are used) from the tiny
data area pointer.  */
  BFD_RELOC_V850_TDA_4_5_OFFSET,

/* This is a 4 bit offset from the tiny data area pointer.  */
  BFD_RELOC_V850_TDA_4_4_OFFSET,

/* This is a 16 bit offset from the short data area pointer, with the
bits placed non-contiguously in the instruction.  */
  BFD_RELOC_V850_SDA_16_16_SPLIT_OFFSET,

/* This is a 16 bit offset from the zero data area pointer, with the
bits placed non-contiguously in the instruction.  */
  BFD_RELOC_V850_ZDA_16_16_SPLIT_OFFSET,

/* This is a 6 bit offset from the call table base pointer.  */
  BFD_RELOC_V850_CALLT_6_7_OFFSET,

/* This is a 16 bit offset from the call table base pointer.  */
  BFD_RELOC_V850_CALLT_16_16_OFFSET,

/* Used for relaxing indirect function calls.  */
  BFD_RELOC_V850_LONGCALL,

/* Used for relaxing indirect jumps.  */
  BFD_RELOC_V850_LONGJUMP,

/* Used to maintain alignment whilst relaxing.  */
  BFD_RELOC_V850_ALIGN,

/* This is a variation of BFD_RELOC_LO16 that can be used in v850e ld.bu
instructions.  */
  BFD_RELOC_V850_LO16_SPLIT_OFFSET,

/* This is a 16-bit reloc.  */
  BFD_RELOC_V850_16_PCREL,

/* This is a 17-bit reloc.  */
  BFD_RELOC_V850_17_PCREL,

/* This is a 23-bit reloc.  */
  BFD_RELOC_V850_23,

/* This is a 32-bit reloc.  */
  BFD_RELOC_V850_32_PCREL,

/* This is a 32-bit reloc.  */
  BFD_RELOC_V850_32_ABS,

/* This is a 16-bit reloc.  */
  BFD_RELOC_V850_16_SPLIT_OFFSET,

/* This is a 16-bit reloc.  */
  BFD_RELOC_V850_16_S1,

/* Low 16 bits. 16 bit shifted by 1.  */
  BFD_RELOC_V850_LO16_S1,

/* This is a 16 bit offset from the call table base pointer.  */
  BFD_RELOC_V850_CALLT_15_16_OFFSET,

/* DSO relocations.  */
  BFD_RELOC_V850_32_GOTPCREL,

/* DSO relocations.  */
  BFD_RELOC_V850_16_GOT,

/* DSO relocations.  */
  BFD_RELOC_V850_32_GOT,

/* DSO relocations.  */
  BFD_RELOC_V850_22_PLT_PCREL,

/* DSO relocations.  */
  BFD_RELOC_V850_32_PLT_PCREL,

/* DSO relocations.  */
  BFD_RELOC_V850_COPY,

/* DSO relocations.  */
  BFD_RELOC_V850_GLOB_DAT,

/* DSO relocations.  */
  BFD_RELOC_V850_JMP_SLOT,

/* DSO relocations.  */
  BFD_RELOC_V850_RELATIVE,

/* DSO relocations.  */
  BFD_RELOC_V850_16_GOTOFF,

/* DSO relocations.  */
  BFD_RELOC_V850_32_GOTOFF,

/* start code.  */
  BFD_RELOC_V850_CODE,

/* start data in text.  */
  BFD_RELOC_V850_DATA,

/* This is a 8bit DP reloc for the tms320c30, where the most
significant 8 bits of a 24 bit word are placed into the least
significant 8 bits of the opcode.  */
  BFD_RELOC_TIC30_LDP,

/* This is a 7bit reloc for the tms320c54x, where the least
significant 7 bits of a 16 bit word are placed into the least
significant 7 bits of the opcode.  */
  BFD_RELOC_TIC54X_PARTLS7,

/* This is a 9bit DP reloc for the tms320c54x, where the most
significant 9 bits of a 16 bit word are placed into the least
significant 9 bits of the opcode.  */
  BFD_RELOC_TIC54X_PARTMS9,

/* This is an extended address 23-bit reloc for the tms320c54x.  */
  BFD_RELOC_TIC54X_23,

/* This is a 16-bit reloc for the tms320c54x, where the least
significant 16 bits of a 23-bit extended address are placed into
the opcode.  */
  BFD_RELOC_TIC54X_16_OF_23,

/* This is a reloc for the tms320c54x, where the most
significant 7 bits of a 23-bit extended address are placed into
the opcode.  */
  BFD_RELOC_TIC54X_MS7_OF_23,

/* TMS320C6000 relocations.  */
  BFD_RELOC_C6000_PCR_S21,
  BFD_RELOC_C6000_PCR_S12,
  BFD_RELOC_C6000_PCR_S10,
  BFD_RELOC_C6000_PCR_S7,
  BFD_RELOC_C6000_ABS_S16,
  BFD_RELOC_C6000_ABS_L16,
  BFD_RELOC_C6000_ABS_H16,
  BFD_RELOC_C6000_SBR_U15_B,
  BFD_RELOC_C6000_SBR_U15_H,
  BFD_RELOC_C6000_SBR_U15_W,
  BFD_RELOC_C6000_SBR_S16,
  BFD_RELOC_C6000_SBR_L16_B,
  BFD_RELOC_C6000_SBR_L16_H,
  BFD_RELOC_C6000_SBR_L16_W,
  BFD_RELOC_C6000_SBR_H16_B,
  BFD_RELOC_C6000_SBR_H16_H,
  BFD_RELOC_C6000_SBR_H16_W,
  BFD_RELOC_C6000_SBR_GOT_U15_W,
  BFD_RELOC_C6000_SBR_GOT_L16_W,
  BFD_RELOC_C6000_SBR_GOT_H16_W,
  BFD_RELOC_C6000_DSBT_INDEX,
  BFD_RELOC_C6000_PREL31,
  BFD_RELOC_C6000_COPY,
  BFD_RELOC_C6000_JUMP_SLOT,
  BFD_RELOC_C6000_EHTYPE,
  BFD_RELOC_C6000_PCR_H16,
  BFD_RELOC_C6000_PCR_L16,
  BFD_RELOC_C6000_ALIGN,
  BFD_RELOC_C6000_FPHEAD,
  BFD_RELOC_C6000_NOCMP,

/* This is a 48 bit reloc for the FR30 that stores 32 bits.  */
  BFD_RELOC_FR30_48,

/* This is a 32 bit reloc for the FR30 that stores 20 bits split up into
two sections.  */
  BFD_RELOC_FR30_20,

/* This is a 16 bit reloc for the FR30 that stores a 6 bit word offset in
4 bits.  */
  BFD_RELOC_FR30_6_IN_4,

/* This is a 16 bit reloc for the FR30 that stores an 8 bit byte offset
into 8 bits.  */
  BFD_RELOC_FR30_8_IN_8,

/* This is a 16 bit reloc for the FR30 that stores a 9 bit short offset
into 8 bits.  */
  BFD_RELOC_FR30_9_IN_8,

/* This is a 16 bit reloc for the FR30 that stores a 10 bit word offset
into 8 bits.  */
  BFD_RELOC_FR30_10_IN_8,

/* This is a 16 bit reloc for the FR30 that stores a 9 bit pc relative
short offset into 8 bits.  */
  BFD_RELOC_FR30_9_PCREL,

/* This is a 16 bit reloc for the FR30 that stores a 12 bit pc relative
short offset into 11 bits.  */
  BFD_RELOC_FR30_12_PCREL,

/* Motorola Mcore relocations.  */
  BFD_RELOC_MCORE_PCREL_IMM8BY4,
  BFD_RELOC_MCORE_PCREL_IMM11BY2,
  BFD_RELOC_MCORE_PCREL_IMM4BY2,
  BFD_RELOC_MCORE_PCREL_32,
  BFD_RELOC_MCORE_PCREL_JSR_IMM11BY2,
  BFD_RELOC_MCORE_RVA,

/* Toshiba Media Processor Relocations.  */
  BFD_RELOC_MEP_8,
  BFD_RELOC_MEP_16,
  BFD_RELOC_MEP_32,
  BFD_RELOC_MEP_PCREL8A2,
  BFD_RELOC_MEP_PCREL12A2,
  BFD_RELOC_MEP_PCREL17A2,
  BFD_RELOC_MEP_PCREL24A2,
  BFD_RELOC_MEP_PCABS24A2,
  BFD_RELOC_MEP_LOW16,
  BFD_RELOC_MEP_HI16U,
  BFD_RELOC_MEP_HI16S,
  BFD_RELOC_MEP_GPREL,
  BFD_RELOC_MEP_TPREL,
  BFD_RELOC_MEP_TPREL7,
  BFD_RELOC_MEP_TPREL7A2,
  BFD_RELOC_MEP_TPREL7A4,
  BFD_RELOC_MEP_UIMM24,
  BFD_RELOC_MEP_ADDR24A4,
  BFD_RELOC_MEP_GNU_VTINHERIT,
  BFD_RELOC_MEP_GNU_VTENTRY,


/* Imagination Technologies Meta relocations.  */
  BFD_RELOC_METAG_HIADDR16,
  BFD_RELOC_METAG_LOADDR16,
  BFD_RELOC_METAG_RELBRANCH,
  BFD_RELOC_METAG_GETSETOFF,
  BFD_RELOC_METAG_HIOG,
  BFD_RELOC_METAG_LOOG,
  BFD_RELOC_METAG_REL8,
  BFD_RELOC_METAG_REL16,
  BFD_RELOC_METAG_HI16_GOTOFF,
  BFD_RELOC_METAG_LO16_GOTOFF,
  BFD_RELOC_METAG_GETSET_GOTOFF,
  BFD_RELOC_METAG_GETSET_GOT,
  BFD_RELOC_METAG_HI16_GOTPC,
  BFD_RELOC_METAG_LO16_GOTPC,
  BFD_RELOC_METAG_HI16_PLT,
  BFD_RELOC_METAG_LO16_PLT,
  BFD_RELOC_METAG_RELBRANCH_PLT,
  BFD_RELOC_METAG_GOTOFF,
  BFD_RELOC_METAG_PLT,
  BFD_RELOC_METAG_COPY,
  BFD_RELOC_METAG_JMP_SLOT,
  BFD_RELOC_METAG_RELATIVE,
  BFD_RELOC_METAG_GLOB_DAT,
  BFD_RELOC_METAG_TLS_GD,
  BFD_RELOC_METAG_TLS_LDM,
  BFD_RELOC_METAG_TLS_LDO_HI16,
  BFD_RELOC_METAG_TLS_LDO_LO16,
  BFD_RELOC_METAG_TLS_LDO,
  BFD_RELOC_METAG_TLS_IE,
  BFD_RELOC_METAG_TLS_IENONPIC,
  BFD_RELOC_METAG_TLS_IENONPIC_HI16,
  BFD_RELOC_METAG_TLS_IENONPIC_LO16,
  BFD_RELOC_METAG_TLS_TPOFF,
  BFD_RELOC_METAG_TLS_DTPMOD,
  BFD_RELOC_METAG_TLS_DTPOFF,
  BFD_RELOC_METAG_TLS_LE,
  BFD_RELOC_METAG_TLS_LE_HI16,
  BFD_RELOC_METAG_TLS_LE_LO16,

/* These are relocations for the GETA instruction.  */
  BFD_RELOC_MMIX_GETA,
  BFD_RELOC_MMIX_GETA_1,
  BFD_RELOC_MMIX_GETA_2,
  BFD_RELOC_MMIX_GETA_3,

/* These are relocations for a conditional branch instruction.  */
  BFD_RELOC_MMIX_CBRANCH,
  BFD_RELOC_MMIX_CBRANCH_J,
  BFD_RELOC_MMIX_CBRANCH_1,
  BFD_RELOC_MMIX_CBRANCH_2,
  BFD_RELOC_MMIX_CBRANCH_3,

/* These are relocations for the PUSHJ instruction.  */
  BFD_RELOC_MMIX_PUSHJ,
  BFD_RELOC_MMIX_PUSHJ_1,
  BFD_RELOC_MMIX_PUSHJ_2,
  BFD_RELOC_MMIX_PUSHJ_3,
  BFD_RELOC_MMIX_PUSHJ_STUBBABLE,

/* These are relocations for the JMP instruction.  */
  BFD_RELOC_MMIX_JMP,
  BFD_RELOC_MMIX_JMP_1,
  BFD_RELOC_MMIX_JMP_2,
  BFD_RELOC_MMIX_JMP_3,

/* This is a relocation for a relative address as in a GETA instruction or
a branch.  */
  BFD_RELOC_MMIX_ADDR19,

/* This is a relocation for a relative address as in a JMP instruction.  */
  BFD_RELOC_MMIX_ADDR27,

/* This is a relocation for an instruction field that may be a general
register or a value 0..255.  */
  BFD_RELOC_MMIX_REG_OR_BYTE,

/* This is a relocation for an instruction field that may be a general
register.  */
  BFD_RELOC_MMIX_REG,

/* This is a relocation for two instruction fields holding a register and
an offset, the equivalent of the relocation.  */
  BFD_RELOC_MMIX_BASE_PLUS_OFFSET,

/* This relocation is an assertion that the expression is not allocated as
a global register.  It does not modify contents.  */
  BFD_RELOC_MMIX_LOCAL,

/* This is a 16 bit reloc for the AVR that stores 8 bit pc relative
short offset into 7 bits.  */
  BFD_RELOC_AVR_7_PCREL,

/* This is a 16 bit reloc for the AVR that stores 13 bit pc relative
short offset into 12 bits.  */
  BFD_RELOC_AVR_13_PCREL,

/* This is a 16 bit reloc for the AVR that stores 17 bit value (usually
program memory address) into 16 bits.  */
  BFD_RELOC_AVR_16_PM,

/* This is a 16 bit reloc for the AVR that stores 8 bit value (usually
data memory address) into 8 bit immediate value of LDI insn.  */
  BFD_RELOC_AVR_LO8_LDI,

/* This is a 16 bit reloc for the AVR that stores 8 bit value (high 8 bit
of data memory address) into 8 bit immediate value of LDI insn.  */
  BFD_RELOC_AVR_HI8_LDI,

/* This is a 16 bit reloc for the AVR that stores 8 bit value (most high 8 bit
of program memory address) into 8 bit immediate value of LDI insn.  */
  BFD_RELOC_AVR_HH8_LDI,

/* This is a 16 bit reloc for the AVR that stores 8 bit value (most high 8 bit
of 32 bit value) into 8 bit immediate value of LDI insn.  */
  BFD_RELOC_AVR_MS8_LDI,

/* This is a 16 bit reloc for the AVR that stores negated 8 bit value
(usually data memory address) into 8 bit immediate value of SUBI insn.  */
  BFD_RELOC_AVR_LO8_LDI_NEG,

/* This is a 16 bit reloc for the AVR that stores negated 8 bit value
(high 8 bit of data memory address) into 8 bit immediate value of
SUBI insn.  */
  BFD_RELOC_AVR_HI8_LDI_NEG,

/* This is a 16 bit reloc for the AVR that stores negated 8 bit value
(most high 8 bit of program memory address) into 8 bit immediate value
of LDI or SUBI insn.  */
  BFD_RELOC_AVR_HH8_LDI_NEG,

/* This is a 16 bit reloc for the AVR that stores negated 8 bit value (msb
of 32 bit value) into 8 bit immediate value of LDI insn.  */
  BFD_RELOC_AVR_MS8_LDI_NEG,

/* This is a 16 bit reloc for the AVR that stores 8 bit value (usually
command address) into 8 bit immediate value of LDI insn.  */
  BFD_RELOC_AVR_LO8_LDI_PM,

/* This is a 16 bit reloc for the AVR that stores 8 bit value
(command address) into 8 bit immediate value of LDI insn. If the address
is beyond the 128k boundary, the linker inserts a jump stub for this reloc
in the lower 128k.  */
  BFD_RELOC_AVR_LO8_LDI_GS,

/* This is a 16 bit reloc for the AVR that stores 8 bit value (high 8 bit
of command address) into 8 bit immediate value of LDI insn.  */
  BFD_RELOC_AVR_HI8_LDI_PM,

/* This is a 16 bit reloc for the AVR that stores 8 bit value (high 8 bit
of command address) into 8 bit immediate value of LDI insn.  If the address
is beyond the 128k boundary, the linker inserts a jump stub for this reloc
below 128k.  */
  BFD_RELOC_AVR_HI8_LDI_GS,

/* This is a 16 bit reloc for the AVR that stores 8 bit value (most high 8 bit
of command address) into 8 bit immediate value of LDI insn.  */
  BFD_RELOC_AVR_HH8_LDI_PM,

/* This is a 16 bit reloc for the AVR that stores negated 8 bit value
(usually command address) into 8 bit immediate value of SUBI insn.  */
  BFD_RELOC_AVR_LO8_LDI_PM_NEG,

/* This is a 16 bit reloc for the AVR that stores negated 8 bit value
(high 8 bit of 16 bit command address) into 8 bit immediate value
of SUBI insn.  */
  BFD_RELOC_AVR_HI8_LDI_PM_NEG,

/* This is a 16 bit reloc for the AVR that stores negated 8 bit value
(high 6 bit of 22 bit command address) into 8 bit immediate
value of SUBI insn.  */
  BFD_RELOC_AVR_HH8_LDI_PM_NEG,

/* This is a 32 bit reloc for the AVR that stores 23 bit value
into 22 bits.  */
  BFD_RELOC_AVR_CALL,

/* This is a 16 bit reloc for the AVR that stores all needed bits
for absolute addressing with ldi with overflow check to linktime  */
  BFD_RELOC_AVR_LDI,

/* This is a 6 bit reloc for the AVR that stores offset for ldd/std
instructions  */
  BFD_RELOC_AVR_6,

/* This is a 6 bit reloc for the AVR that stores offset for adiw/sbiw
instructions  */
  BFD_RELOC_AVR_6_ADIW,

/* This is a 8 bit reloc for the AVR that stores bits 0..7 of a symbol
in .byte lo8(symbol)  */
  BFD_RELOC_AVR_8_LO,

/* This is a 8 bit reloc for the AVR that stores bits 8..15 of a symbol
in .byte hi8(symbol)  */
  BFD_RELOC_AVR_8_HI,

/* This is a 8 bit reloc for the AVR that stores bits 16..23 of a symbol
in .byte hlo8(symbol)  */
  BFD_RELOC_AVR_8_HLO,

/* AVR relocations to mark the difference of two local symbols.
These are only needed to support linker relaxation and can be ignored
when not relaxing.  The field is set to the value of the difference
assuming no relaxation.  The relocation encodes the position of the
second symbol so the linker can determine whether to adjust the field
value.  */
  BFD_RELOC_AVR_DIFF8,
  BFD_RELOC_AVR_DIFF16,
  BFD_RELOC_AVR_DIFF32,

/* This is a 7 bit reloc for the AVR that stores SRAM address for 16bit
lds and sts instructions supported only tiny core.  */
  BFD_RELOC_AVR_LDS_STS_16,

/* This is a 6 bit reloc for the AVR that stores an I/O register
number for the IN and OUT instructions  */
  BFD_RELOC_AVR_PORT6,

/* This is a 5 bit reloc for the AVR that stores an I/O register
number for the SBIC, SBIS, SBI and CBI instructions  */
  BFD_RELOC_AVR_PORT5,

/* Renesas RL78 Relocations.  */
  BFD_RELOC_RL78_NEG8,
  BFD_RELOC_RL78_NEG16,
  BFD_RELOC_RL78_NEG24,
  BFD_RELOC_RL78_NEG32,
  BFD_RELOC_RL78_16_OP,
  BFD_RELOC_RL78_24_OP,
  BFD_RELOC_RL78_32_OP,
  BFD_RELOC_RL78_8U,
  BFD_RELOC_RL78_16U,
  BFD_RELOC_RL78_24U,
  BFD_RELOC_RL78_DIR3U_PCREL,
  BFD_RELOC_RL78_DIFF,
  BFD_RELOC_RL78_GPRELB,
  BFD_RELOC_RL78_GPRELW,
  BFD_RELOC_RL78_GPRELL,
  BFD_RELOC_RL78_SYM,
  BFD_RELOC_RL78_OP_SUBTRACT,
  BFD_RELOC_RL78_OP_NEG,
  BFD_RELOC_RL78_OP_AND,
  BFD_RELOC_RL78_OP_SHRA,
  BFD_RELOC_RL78_ABS8,
  BFD_RELOC_RL78_ABS16,
  BFD_RELOC_RL78_ABS16_REV,
  BFD_RELOC_RL78_ABS32,
  BFD_RELOC_RL78_ABS32_REV,
  BFD_RELOC_RL78_ABS16U,
  BFD_RELOC_RL78_ABS16UW,
  BFD_RELOC_RL78_ABS16UL,
  BFD_RELOC_RL78_RELAX,
  BFD_RELOC_RL78_HI16,
  BFD_RELOC_RL78_HI8,
  BFD_RELOC_RL78_LO16,
  BFD_RELOC_RL78_CODE,
  BFD_RELOC_RL78_SADDR,

/* Renesas RX Relocations.  */
  BFD_RELOC_RX_NEG8,
  BFD_RELOC_RX_NEG16,
  BFD_RELOC_RX_NEG24,
  BFD_RELOC_RX_NEG32,
  BFD_RELOC_RX_16_OP,
  BFD_RELOC_RX_24_OP,
  BFD_RELOC_RX_32_OP,
  BFD_RELOC_RX_8U,
  BFD_RELOC_RX_16U,
  BFD_RELOC_RX_24U,
  BFD_RELOC_RX_DIR3U_PCREL,
  BFD_RELOC_RX_DIFF,
  BFD_RELOC_RX_GPRELB,
  BFD_RELOC_RX_GPRELW,
  BFD_RELOC_RX_GPRELL,
  BFD_RELOC_RX_SYM,
  BFD_RELOC_RX_OP_SUBTRACT,
  BFD_RELOC_RX_OP_NEG,
  BFD_RELOC_RX_ABS8,
  BFD_RELOC_RX_ABS16,
  BFD_RELOC_RX_ABS16_REV,
  BFD_RELOC_RX_ABS32,
  BFD_RELOC_RX_ABS32_REV,
  BFD_RELOC_RX_ABS16U,
  BFD_RELOC_RX_ABS16UW,
  BFD_RELOC_RX_ABS16UL,
  BFD_RELOC_RX_RELAX,

/* Direct 12 bit.  */
  BFD_RELOC_390_12,

/* 12 bit GOT offset.  */
  BFD_RELOC_390_GOT12,

/* 32 bit PC relative PLT address.  */
  BFD_RELOC_390_PLT32,

/* Copy symbol at runtime.  */
  BFD_RELOC_390_COPY,

/* Create GOT entry.  */
  BFD_RELOC_390_GLOB_DAT,

/* Create PLT entry.  */
  BFD_RELOC_390_JMP_SLOT,

/* Adjust by program base.  */
  BFD_RELOC_390_RELATIVE,

/* 32 bit PC relative offset to GOT.  */
  BFD_RELOC_390_GOTPC,

/* 16 bit GOT offset.  */
  BFD_RELOC_390_GOT16,

/* PC relative 12 bit shifted by 1.  */
  BFD_RELOC_390_PC12DBL,

/* 12 bit PC rel. PLT shifted by 1.  */
  BFD_RELOC_390_PLT12DBL,

/* PC relative 16 bit shifted by 1.  */
  BFD_RELOC_390_PC16DBL,

/* 16 bit PC rel. PLT shifted by 1.  */
  BFD_RELOC_390_PLT16DBL,

/* PC relative 24 bit shifted by 1.  */
  BFD_RELOC_390_PC24DBL,

/* 24 bit PC rel. PLT shifted by 1.  */
  BFD_RELOC_390_PLT24DBL,

/* PC relative 32 bit shifted by 1.  */
  BFD_RELOC_390_PC32DBL,

/* 32 bit PC rel. PLT shifted by 1.  */
  BFD_RELOC_390_PLT32DBL,

/* 32 bit PC rel. GOT shifted by 1.  */
  BFD_RELOC_390_GOTPCDBL,

/* 64 bit GOT offset.  */
  BFD_RELOC_390_GOT64,

/* 64 bit PC relative PLT address.  */
  BFD_RELOC_390_PLT64,

/* 32 bit rel. offset to GOT entry.  */
  BFD_RELOC_390_GOTENT,

/* 64 bit offset to GOT.  */
  BFD_RELOC_390_GOTOFF64,

/* 12-bit offset to symbol-entry within GOT, with PLT handling.  */
  BFD_RELOC_390_GOTPLT12,

/* 16-bit offset to symbol-entry within GOT, with PLT handling.  */
  BFD_RELOC_390_GOTPLT16,

/* 32-bit offset to symbol-entry within GOT, with PLT handling.  */
  BFD_RELOC_390_GOTPLT32,

/* 64-bit offset to symbol-entry within GOT, with PLT handling.  */
  BFD_RELOC_390_GOTPLT64,

/* 32-bit rel. offset to symbol-entry within GOT, with PLT handling.  */
  BFD_RELOC_390_GOTPLTENT,

/* 16-bit rel. offset from the GOT to a PLT entry.  */
  BFD_RELOC_390_PLTOFF16,

/* 32-bit rel. offset from the GOT to a PLT entry.  */
  BFD_RELOC_390_PLTOFF32,

/* 64-bit rel. offset from the GOT to a PLT entry.  */
  BFD_RELOC_390_PLTOFF64,

/* s390 tls relocations.  */
  BFD_RELOC_390_TLS_LOAD,
  BFD_RELOC_390_TLS_GDCALL,
  BFD_RELOC_390_TLS_LDCALL,
  BFD_RELOC_390_TLS_GD32,
  BFD_RELOC_390_TLS_GD64,
  BFD_RELOC_390_TLS_GOTIE12,
  BFD_RELOC_390_TLS_GOTIE32,
  BFD_RELOC_390_TLS_GOTIE64,
  BFD_RELOC_390_TLS_LDM32,
  BFD_RELOC_390_TLS_LDM64,
  BFD_RELOC_390_TLS_IE32,
  BFD_RELOC_390_TLS_IE64,
  BFD_RELOC_390_TLS_IEENT,
  BFD_RELOC_390_TLS_LE32,
  BFD_RELOC_390_TLS_LE64,
  BFD_RELOC_390_TLS_LDO32,
  BFD_RELOC_390_TLS_LDO64,
  BFD_RELOC_390_TLS_DTPMOD,
  BFD_RELOC_390_TLS_DTPOFF,
  BFD_RELOC_390_TLS_TPOFF,

/* Long displacement extension.  */
  BFD_RELOC_390_20,
  BFD_RELOC_390_GOT20,
  BFD_RELOC_390_GOTPLT20,
  BFD_RELOC_390_TLS_GOTIE20,

/* STT_GNU_IFUNC relocation.  */
  BFD_RELOC_390_IRELATIVE,

/* Score relocations
Low 16 bit for load/store  */
  BFD_RELOC_SCORE_GPREL15,

/* This is a 24-bit reloc with the right 1 bit assumed to be 0  */
  BFD_RELOC_SCORE_DUMMY2,
  BFD_RELOC_SCORE_JMP,

/* This is a 19-bit reloc with the right 1 bit assumed to be 0  */
  BFD_RELOC_SCORE_BRANCH,

/* This is a 32-bit reloc for 48-bit instructions.  */
  BFD_RELOC_SCORE_IMM30,

/* This is a 32-bit reloc for 48-bit instructions.  */
  BFD_RELOC_SCORE_IMM32,

/* This is a 11-bit reloc with the right 1 bit assumed to be 0  */
  BFD_RELOC_SCORE16_JMP,

/* This is a 8-bit reloc with the right 1 bit assumed to be 0  */
  BFD_RELOC_SCORE16_BRANCH,

/* This is a 9-bit reloc with the right 1 bit assumed to be 0  */
  BFD_RELOC_SCORE_BCMP,

/* Undocumented Score relocs  */
  BFD_RELOC_SCORE_GOT15,
  BFD_RELOC_SCORE_GOT_LO16,
  BFD_RELOC_SCORE_CALL15,
  BFD_RELOC_SCORE_DUMMY_HI16,

/* Scenix IP2K - 9-bit register number / data address  */
  BFD_RELOC_IP2K_FR9,

/* Scenix IP2K - 4-bit register/data bank number  */
  BFD_RELOC_IP2K_BANK,

/* Scenix IP2K - low 13 bits of instruction word address  */
  BFD_RELOC_IP2K_ADDR16CJP,

/* Scenix IP2K - high 3 bits of instruction word address  */
  BFD_RELOC_IP2K_PAGE3,

/* Scenix IP2K - ext/low/high 8 bits of data address  */
  BFD_RELOC_IP2K_LO8DATA,
  BFD_RELOC_IP2K_HI8DATA,
  BFD_RELOC_IP2K_EX8DATA,

/* Scenix IP2K - low/high 8 bits of instruction word address  */
  BFD_RELOC_IP2K_LO8INSN,
  BFD_RELOC_IP2K_HI8INSN,

/* Scenix IP2K - even/odd PC modifier to modify snb pcl.0  */
  BFD_RELOC_IP2K_PC_SKIP,

/* Scenix IP2K - 16 bit word address in text section.  */
  BFD_RELOC_IP2K_TEXT,

/* Scenix IP2K - 7-bit sp or dp offset  */
  BFD_RELOC_IP2K_FR_OFFSET,

/* Scenix VPE4K coprocessor - data/insn-space addressing  */
  BFD_RELOC_VPE4KMATH_DATA,
  BFD_RELOC_VPE4KMATH_INSN,

/* These two relocations are used by the linker to determine which of
the entries in a C++ virtual function table are actually used.  When
the --gc-sections option is given, the linker will zero out the entries
that are not used, so that the code for those functions need not be
included in the output.

VTABLE_INHERIT is a zero-space relocation used to describe to the
linker the inheritance tree of a C++ virtual function table.  The
relocation's symbol should be the parent class' vtable, and the
relocation should be located at the child vtable.

VTABLE_ENTRY is a zero-space relocation that describes the use of a
virtual function table entry.  The reloc's symbol should refer to the
table of the class mentioned in the code.  Off of that base, an offset
describes the entry that is being used.  For Rela hosts, this offset
is stored in the reloc's addend.  For Rel hosts, we are forced to put
this offset in the reloc's section offset.  */
  BFD_RELOC_VTABLE_INHERIT,
  BFD_RELOC_VTABLE_ENTRY,

/* Intel IA64 Relocations.  */
  BFD_RELOC_IA64_IMM14,
  BFD_RELOC_IA64_IMM22,
  BFD_RELOC_IA64_IMM64,
  BFD_RELOC_IA64_DIR32MSB,
  BFD_RELOC_IA64_DIR32LSB,
  BFD_RELOC_IA64_DIR64MSB,
  BFD_RELOC_IA64_DIR64LSB,
  BFD_RELOC_IA64_GPREL22,
  BFD_RELOC_IA64_GPREL64I,
  BFD_RELOC_IA64_GPREL32MSB,
  BFD_RELOC_IA64_GPREL32LSB,
  BFD_RELOC_IA64_GPREL64MSB,
  BFD_RELOC_IA64_GPREL64LSB,
  BFD_RELOC_IA64_LTOFF22,
  BFD_RELOC_IA64_LTOFF64I,
  BFD_RELOC_IA64_PLTOFF22,
  BFD_RELOC_IA64_PLTOFF64I,
  BFD_RELOC_IA64_PLTOFF64MSB,
  BFD_RELOC_IA64_PLTOFF64LSB,
  BFD_RELOC_IA64_FPTR64I,
  BFD_RELOC_IA64_FPTR32MSB,
  BFD_RELOC_IA64_FPTR32LSB,
  BFD_RELOC_IA64_FPTR64MSB,
  BFD_RELOC_IA64_FPTR64LSB,
  BFD_RELOC_IA64_PCREL21B,
  BFD_RELOC_IA64_PCREL21BI,
  BFD_RELOC_IA64_PCREL21M,
  BFD_RELOC_IA64_PCREL21F,
  BFD_RELOC_IA64_PCREL22,
  BFD_RELOC_IA64_PCREL60B,
  BFD_RELOC_IA64_PCREL64I,
  BFD_RELOC_IA64_PCREL32MSB,
  BFD_RELOC_IA64_PCREL32LSB,
  BFD_RELOC_IA64_PCREL64MSB,
  BFD_RELOC_IA64_PCREL64LSB,
  BFD_RELOC_IA64_LTOFF_FPTR22,
  BFD_RELOC_IA64_LTOFF_FPTR64I,
  BFD_RELOC_IA64_LTOFF_FPTR32MSB,
  BFD_RELOC_IA64_LTOFF_FPTR32LSB,
  BFD_RELOC_IA64_LTOFF_FPTR64MSB,
  BFD_RELOC_IA64_LTOFF_FPTR64LSB,
  BFD_RELOC_IA64_SEGREL32MSB,
  BFD_RELOC_IA64_SEGREL32LSB,
  BFD_RELOC_IA64_SEGREL64MSB,
  BFD_RELOC_IA64_SEGREL64LSB,
  BFD_RELOC_IA64_SECREL32MSB,
  BFD_RELOC_IA64_SECREL32LSB,
  BFD_RELOC_IA64_SECREL64MSB,
  BFD_RELOC_IA64_SECREL64LSB,
  BFD_RELOC_IA64_REL32MSB,
  BFD_RELOC_IA64_REL32LSB,
  BFD_RELOC_IA64_REL64MSB,
  BFD_RELOC_IA64_REL64LSB,
  BFD_RELOC_IA64_LTV32MSB,
  BFD_RELOC_IA64_LTV32LSB,
  BFD_RELOC_IA64_LTV64MSB,
  BFD_RELOC_IA64_LTV64LSB,
  BFD_RELOC_IA64_IPLTMSB,
  BFD_RELOC_IA64_IPLTLSB,
  BFD_RELOC_IA64_COPY,
  BFD_RELOC_IA64_LTOFF22X,
  BFD_RELOC_IA64_LDXMOV,
  BFD_RELOC_IA64_TPREL14,
  BFD_RELOC_IA64_TPREL22,
  BFD_RELOC_IA64_TPREL64I,
  BFD_RELOC_IA64_TPREL64MSB,
  BFD_RELOC_IA64_TPREL64LSB,
  BFD_RELOC_IA64_LTOFF_TPREL22,
  BFD_RELOC_IA64_DTPMOD64MSB,
  BFD_RELOC_IA64_DTPMOD64LSB,
  BFD_RELOC_IA64_LTOFF_DTPMOD22,
  BFD_RELOC_IA64_DTPREL14,
  BFD_RELOC_IA64_DTPREL22,
  BFD_RELOC_IA64_DTPREL64I,
  BFD_RELOC_IA64_DTPREL32MSB,
  BFD_RELOC_IA64_DTPREL32LSB,
  BFD_RELOC_IA64_DTPREL64MSB,
  BFD_RELOC_IA64_DTPREL64LSB,
  BFD_RELOC_IA64_LTOFF_DTPREL22,

/* Motorola 68HC11 reloc.
This is the 8 bit high part of an absolute address.  */
  BFD_RELOC_M68HC11_HI8,

/* Motorola 68HC11 reloc.
This is the 8 bit low part of an absolute address.  */
  BFD_RELOC_M68HC11_LO8,

/* Motorola 68HC11 reloc.
This is the 3 bit of a value.  */
  BFD_RELOC_M68HC11_3B,

/* Motorola 68HC11 reloc.
This reloc marks the beginning of a jump/call instruction.
It is used for linker relaxation to correctly identify beginning
of instruction and change some branches to use PC-relative
addressing mode.  */
  BFD_RELOC_M68HC11_RL_JUMP,

/* Motorola 68HC11 reloc.
This reloc marks a group of several instructions that gcc generates
and for which the linker relaxation pass can modify and/or remove
some of them.  */
  BFD_RELOC_M68HC11_RL_GROUP,

/* Motorola 68HC11 reloc.
This is the 16-bit lower part of an address.  It is used for 'call'
instruction to specify the symbol address without any special
transformation (due to memory bank window).  */
  BFD_RELOC_M68HC11_LO16,

/* Motorola 68HC11 reloc.
This is a 8-bit reloc that specifies the page number of an address.
It is used by 'call' instruction to specify the page number of
the symbol.  */
  BFD_RELOC_M68HC11_PAGE,

/* Motorola 68HC11 reloc.
This is a 24-bit reloc that represents the address with a 16-bit
value and a 8-bit page number.  The symbol address is transformed
to follow the 16K memory bank of 68HC12 (seen as mapped in the window).  */
  BFD_RELOC_M68HC11_24,

/* Motorola 68HC12 reloc.
This is the 5 bits of a value.  */
  BFD_RELOC_M68HC12_5B,

/* Freescale XGATE reloc.
This reloc marks the beginning of a bra/jal instruction.  */
  BFD_RELOC_XGATE_RL_JUMP,

/* Freescale XGATE reloc.
This reloc marks a group of several instructions that gcc generates
and for which the linker relaxation pass can modify and/or remove
some of them.  */
  BFD_RELOC_XGATE_RL_GROUP,

/* Freescale XGATE reloc.
This is the 16-bit lower part of an address.  It is used for the '16-bit'
instructions.  */
  BFD_RELOC_XGATE_LO16,

/* Freescale XGATE reloc.  */
  BFD_RELOC_XGATE_GPAGE,

/* Freescale XGATE reloc.  */
  BFD_RELOC_XGATE_24,

/* Freescale XGATE reloc.
This is a 9-bit pc-relative reloc.  */
  BFD_RELOC_XGATE_PCREL_9,

/* Freescale XGATE reloc.
This is a 10-bit pc-relative reloc.  */
  BFD_RELOC_XGATE_PCREL_10,

/* Freescale XGATE reloc.
This is the 16-bit lower part of an address.  It is used for the '16-bit'
instructions.  */
  BFD_RELOC_XGATE_IMM8_LO,

/* Freescale XGATE reloc.
This is the 16-bit higher part of an address.  It is used for the '16-bit'
instructions.  */
  BFD_RELOC_XGATE_IMM8_HI,

/* Freescale XGATE reloc.
This is a 3-bit pc-relative reloc.  */
  BFD_RELOC_XGATE_IMM3,

/* Freescale XGATE reloc.
This is a 4-bit pc-relative reloc.  */
  BFD_RELOC_XGATE_IMM4,

/* Freescale XGATE reloc.
This is a 5-bit pc-relative reloc.  */
  BFD_RELOC_XGATE_IMM5,

/* Motorola 68HC12 reloc.
This is the 9 bits of a value.  */
  BFD_RELOC_M68HC12_9B,

/* Motorola 68HC12 reloc.
This is the 16 bits of a value.  */
  BFD_RELOC_M68HC12_16B,

/* Motorola 68HC12/XGATE reloc.
This is a PCREL9 branch.  */
  BFD_RELOC_M68HC12_9_PCREL,

/* Motorola 68HC12/XGATE reloc.
This is a PCREL10 branch.  */
  BFD_RELOC_M68HC12_10_PCREL,

/* Motorola 68HC12/XGATE reloc.
This is the 8 bit low part of an absolute address and immediately precedes
a matching HI8XG part.  */
  BFD_RELOC_M68HC12_LO8XG,

/* Motorola 68HC12/XGATE reloc.
This is the 8 bit high part of an absolute address and immediately follows
a matching LO8XG part.  */
  BFD_RELOC_M68HC12_HI8XG,

/* NS CR16C Relocations.  */
  BFD_RELOC_16C_NUM08,
  BFD_RELOC_16C_NUM08_C,
  BFD_RELOC_16C_NUM16,
  BFD_RELOC_16C_NUM16_C,
  BFD_RELOC_16C_NUM32,
  BFD_RELOC_16C_NUM32_C,
  BFD_RELOC_16C_DISP04,
  BFD_RELOC_16C_DISP04_C,
  BFD_RELOC_16C_DISP08,
  BFD_RELOC_16C_DISP08_C,
  BFD_RELOC_16C_DISP16,
  BFD_RELOC_16C_DISP16_C,
  BFD_RELOC_16C_DISP24,
  BFD_RELOC_16C_DISP24_C,
  BFD_RELOC_16C_DISP24a,
  BFD_RELOC_16C_DISP24a_C,
  BFD_RELOC_16C_REG04,
  BFD_RELOC_16C_REG04_C,
  BFD_RELOC_16C_REG04a,
  BFD_RELOC_16C_REG04a_C,
  BFD_RELOC_16C_REG14,
  BFD_RELOC_16C_REG14_C,
  BFD_RELOC_16C_REG16,
  BFD_RELOC_16C_REG16_C,
  BFD_RELOC_16C_REG20,
  BFD_RELOC_16C_REG20_C,
  BFD_RELOC_16C_ABS20,
  BFD_RELOC_16C_ABS20_C,
  BFD_RELOC_16C_ABS24,
  BFD_RELOC_16C_ABS24_C,
  BFD_RELOC_16C_IMM04,
  BFD_RELOC_16C_IMM04_C,
  BFD_RELOC_16C_IMM16,
  BFD_RELOC_16C_IMM16_C,
  BFD_RELOC_16C_IMM20,
  BFD_RELOC_16C_IMM20_C,
  BFD_RELOC_16C_IMM24,
  BFD_RELOC_16C_IMM24_C,
  BFD_RELOC_16C_IMM32,
  BFD_RELOC_16C_IMM32_C,

/* NS CR16 Relocations.  */
  BFD_RELOC_CR16_NUM8,
  BFD_RELOC_CR16_NUM16,
  BFD_RELOC_CR16_NUM32,
  BFD_RELOC_CR16_NUM32a,
  BFD_RELOC_CR16_REGREL0,
  BFD_RELOC_CR16_REGREL4,
  BFD_RELOC_CR16_REGREL4a,
  BFD_RELOC_CR16_REGREL14,
  BFD_RELOC_CR16_REGREL14a,
  BFD_RELOC_CR16_REGREL16,
  BFD_RELOC_CR16_REGREL20,
  BFD_RELOC_CR16_REGREL20a,
  BFD_RELOC_CR16_ABS20,
  BFD_RELOC_CR16_ABS24,
  BFD_RELOC_CR16_IMM4,
  BFD_RELOC_CR16_IMM8,
  BFD_RELOC_CR16_IMM16,
  BFD_RELOC_CR16_IMM20,
  BFD_RELOC_CR16_IMM24,
  BFD_RELOC_CR16_IMM32,
  BFD_RELOC_CR16_IMM32a,
  BFD_RELOC_CR16_DISP4,
  BFD_RELOC_CR16_DISP8,
  BFD_RELOC_CR16_DISP16,
  BFD_RELOC_CR16_DISP20,
  BFD_RELOC_CR16_DISP24,
  BFD_RELOC_CR16_DISP24a,
  BFD_RELOC_CR16_SWITCH8,
  BFD_RELOC_CR16_SWITCH16,
  BFD_RELOC_CR16_SWITCH32,
  BFD_RELOC_CR16_GOT_REGREL20,
  BFD_RELOC_CR16_GOTC_REGREL20,
  BFD_RELOC_CR16_GLOB_DAT,

/* NS CRX Relocations.  */
  BFD_RELOC_CRX_REL4,
  BFD_RELOC_CRX_REL8,
  BFD_RELOC_CRX_REL8_CMP,
  BFD_RELOC_CRX_REL16,
  BFD_RELOC_CRX_REL24,
  BFD_RELOC_CRX_REL32,
  BFD_RELOC_CRX_REGREL12,
  BFD_RELOC_CRX_REGREL22,
  BFD_RELOC_CRX_REGREL28,
  BFD_RELOC_CRX_REGREL32,
  BFD_RELOC_CRX_ABS16,
  BFD_RELOC_CRX_ABS32,
  BFD_RELOC_CRX_NUM8,
  BFD_RELOC_CRX_NUM16,
  BFD_RELOC_CRX_NUM32,
  BFD_RELOC_CRX_IMM16,
  BFD_RELOC_CRX_IMM32,
  BFD_RELOC_CRX_SWITCH8,
  BFD_RELOC_CRX_SWITCH16,
  BFD_RELOC_CRX_SWITCH32,

/* These relocs are only used within the CRIS assembler.  They are not
(at present) written to any object files.  */
  BFD_RELOC_CRIS_BDISP8,
  BFD_RELOC_CRIS_UNSIGNED_5,
  BFD_RELOC_CRIS_SIGNED_6,
  BFD_RELOC_CRIS_UNSIGNED_6,
  BFD_RELOC_CRIS_SIGNED_8,
  BFD_RELOC_CRIS_UNSIGNED_8,
  BFD_RELOC_CRIS_SIGNED_16,
  BFD_RELOC_CRIS_UNSIGNED_16,
  BFD_RELOC_CRIS_LAPCQ_OFFSET,
  BFD_RELOC_CRIS_UNSIGNED_4,

/* Relocs used in ELF shared libraries for CRIS.  */
  BFD_RELOC_CRIS_COPY,
  BFD_RELOC_CRIS_GLOB_DAT,
  BFD_RELOC_CRIS_JUMP_SLOT,
  BFD_RELOC_CRIS_RELATIVE,

/* 32-bit offset to symbol-entry within GOT.  */
  BFD_RELOC_CRIS_32_GOT,

/* 16-bit offset to symbol-entry within GOT.  */
  BFD_RELOC_CRIS_16_GOT,

/* 32-bit offset to symbol-entry within GOT, with PLT handling.  */
  BFD_RELOC_CRIS_32_GOTPLT,

/* 16-bit offset to symbol-entry within GOT, with PLT handling.  */
  BFD_RELOC_CRIS_16_GOTPLT,

/* 32-bit offset to symbol, relative to GOT.  */
  BFD_RELOC_CRIS_32_GOTREL,

/* 32-bit offset to symbol with PLT entry, relative to GOT.  */
  BFD_RELOC_CRIS_32_PLT_GOTREL,

/* 32-bit offset to symbol with PLT entry, relative to this relocation.  */
  BFD_RELOC_CRIS_32_PLT_PCREL,

/* Relocs used in TLS code for CRIS.  */
  BFD_RELOC_CRIS_32_GOT_GD,
  BFD_RELOC_CRIS_16_GOT_GD,
  BFD_RELOC_CRIS_32_GD,
  BFD_RELOC_CRIS_DTP,
  BFD_RELOC_CRIS_32_DTPREL,
  BFD_RELOC_CRIS_16_DTPREL,
  BFD_RELOC_CRIS_32_GOT_TPREL,
  BFD_RELOC_CRIS_16_GOT_TPREL,
  BFD_RELOC_CRIS_32_TPREL,
  BFD_RELOC_CRIS_16_TPREL,
  BFD_RELOC_CRIS_DTPMOD,
  BFD_RELOC_CRIS_32_IE,

/* Intel i860 Relocations.  */
  BFD_RELOC_860_COPY,
  BFD_RELOC_860_GLOB_DAT,
  BFD_RELOC_860_JUMP_SLOT,
  BFD_RELOC_860_RELATIVE,
  BFD_RELOC_860_PC26,
  BFD_RELOC_860_PLT26,
  BFD_RELOC_860_PC16,
  BFD_RELOC_860_LOW0,
  BFD_RELOC_860_SPLIT0,
  BFD_RELOC_860_LOW1,
  BFD_RELOC_860_SPLIT1,
  BFD_RELOC_860_LOW2,
  BFD_RELOC_860_SPLIT2,
  BFD_RELOC_860_LOW3,
  BFD_RELOC_860_LOGOT0,
  BFD_RELOC_860_SPGOT0,
  BFD_RELOC_860_LOGOT1,
  BFD_RELOC_860_SPGOT1,
  BFD_RELOC_860_LOGOTOFF0,
  BFD_RELOC_860_SPGOTOFF0,
  BFD_RELOC_860_LOGOTOFF1,
  BFD_RELOC_860_SPGOTOFF1,
  BFD_RELOC_860_LOGOTOFF2,
  BFD_RELOC_860_LOGOTOFF3,
  BFD_RELOC_860_LOPC,
  BFD_RELOC_860_HIGHADJ,
  BFD_RELOC_860_HAGOT,
  BFD_RELOC_860_HAGOTOFF,
  BFD_RELOC_860_HAPC,
  BFD_RELOC_860_HIGH,
  BFD_RELOC_860_HIGOT,
  BFD_RELOC_860_HIGOTOFF,

/* OpenRISC 1000 Relocations.  */
  BFD_RELOC_OR1K_REL_26,
  BFD_RELOC_OR1K_GOTPC_HI16,
  BFD_RELOC_OR1K_GOTPC_LO16,
  BFD_RELOC_OR1K_GOT16,
  BFD_RELOC_OR1K_PLT26,
  BFD_RELOC_OR1K_GOTOFF_HI16,
  BFD_RELOC_OR1K_GOTOFF_LO16,
  BFD_RELOC_OR1K_COPY,
  BFD_RELOC_OR1K_GLOB_DAT,
  BFD_RELOC_OR1K_JMP_SLOT,
  BFD_RELOC_OR1K_RELATIVE,
  BFD_RELOC_OR1K_TLS_GD_HI16,
  BFD_RELOC_OR1K_TLS_GD_LO16,
  BFD_RELOC_OR1K_TLS_LDM_HI16,
  BFD_RELOC_OR1K_TLS_LDM_LO16,
  BFD_RELOC_OR1K_TLS_LDO_HI16,
  BFD_RELOC_OR1K_TLS_LDO_LO16,
  BFD_RELOC_OR1K_TLS_IE_HI16,
  BFD_RELOC_OR1K_TLS_IE_LO16,
  BFD_RELOC_OR1K_TLS_LE_HI16,
  BFD_RELOC_OR1K_TLS_LE_LO16,
  BFD_RELOC_OR1K_TLS_TPOFF,
  BFD_RELOC_OR1K_TLS_DTPOFF,
  BFD_RELOC_OR1K_TLS_DTPMOD,

/* H8 elf Relocations.  */
  BFD_RELOC_H8_DIR16A8,
  BFD_RELOC_H8_DIR16R8,
  BFD_RELOC_H8_DIR24A8,
  BFD_RELOC_H8_DIR24R8,
  BFD_RELOC_H8_DIR32A16,
  BFD_RELOC_H8_DISP32A16,

/* Sony Xstormy16 Relocations.  */
  BFD_RELOC_XSTORMY16_REL_12,
  BFD_RELOC_XSTORMY16_12,
  BFD_RELOC_XSTORMY16_24,
  BFD_RELOC_XSTORMY16_FPTR16,

/* Self-describing complex relocations.  */
  BFD_RELOC_RELC,


/* Infineon Relocations.  */
  BFD_RELOC_XC16X_PAG,
  BFD_RELOC_XC16X_POF,
  BFD_RELOC_XC16X_SEG,
  BFD_RELOC_XC16X_SOF,

/* Relocations used by VAX ELF.  */
  BFD_RELOC_VAX_GLOB_DAT,
  BFD_RELOC_VAX_JMP_SLOT,
  BFD_RELOC_VAX_RELATIVE,

/* Morpho MT - 16 bit immediate relocation.  */
  BFD_RELOC_MT_PC16,

/* Morpho MT - Hi 16 bits of an address.  */
  BFD_RELOC_MT_HI16,

/* Morpho MT - Low 16 bits of an address.  */
  BFD_RELOC_MT_LO16,

/* Morpho MT - Used to tell the linker which vtable entries are used.  */
  BFD_RELOC_MT_GNU_VTINHERIT,

/* Morpho MT - Used to tell the linker which vtable entries are used.  */
  BFD_RELOC_MT_GNU_VTENTRY,

/* Morpho MT - 8 bit immediate relocation.  */
  BFD_RELOC_MT_PCINSN8,

/* msp430 specific relocation codes  */
  BFD_RELOC_MSP430_10_PCREL,
  BFD_RELOC_MSP430_16_PCREL,
  BFD_RELOC_MSP430_16,
  BFD_RELOC_MSP430_16_PCREL_BYTE,
  BFD_RELOC_MSP430_16_BYTE,
  BFD_RELOC_MSP430_2X_PCREL,
  BFD_RELOC_MSP430_RL_PCREL,
  BFD_RELOC_MSP430_ABS8,
  BFD_RELOC_MSP430X_PCR20_EXT_SRC,
  BFD_RELOC_MSP430X_PCR20_EXT_DST,
  BFD_RELOC_MSP430X_PCR20_EXT_ODST,
  BFD_RELOC_MSP430X_ABS20_EXT_SRC,
  BFD_RELOC_MSP430X_ABS20_EXT_DST,
  BFD_RELOC_MSP430X_ABS20_EXT_ODST,
  BFD_RELOC_MSP430X_ABS20_ADR_SRC,
  BFD_RELOC_MSP430X_ABS20_ADR_DST,
  BFD_RELOC_MSP430X_PCR16,
  BFD_RELOC_MSP430X_PCR20_CALL,
  BFD_RELOC_MSP430X_ABS16,
  BFD_RELOC_MSP430_ABS_HI16,
  BFD_RELOC_MSP430_PREL31,
  BFD_RELOC_MSP430_SYM_DIFF,

/* Relocations used by the Altera Nios II core.  */
  BFD_RELOC_NIOS2_S16,
  BFD_RELOC_NIOS2_U16,
  BFD_RELOC_NIOS2_CALL26,
  BFD_RELOC_NIOS2_IMM5,
  BFD_RELOC_NIOS2_CACHE_OPX,
  BFD_RELOC_NIOS2_IMM6,
  BFD_RELOC_NIOS2_IMM8,
  BFD_RELOC_NIOS2_HI16,
  BFD_RELOC_NIOS2_LO16,
  BFD_RELOC_NIOS2_HIADJ16,
  BFD_RELOC_NIOS2_GPREL,
  BFD_RELOC_NIOS2_UJMP,
  BFD_RELOC_NIOS2_CJMP,
  BFD_RELOC_NIOS2_CALLR,
  BFD_RELOC_NIOS2_ALIGN,
  BFD_RELOC_NIOS2_GOT16,
  BFD_RELOC_NIOS2_CALL16,
  BFD_RELOC_NIOS2_GOTOFF_LO,
  BFD_RELOC_NIOS2_GOTOFF_HA,
  BFD_RELOC_NIOS2_PCREL_LO,
  BFD_RELOC_NIOS2_PCREL_HA,
  BFD_RELOC_NIOS2_TLS_GD16,
  BFD_RELOC_NIOS2_TLS_LDM16,
  BFD_RELOC_NIOS2_TLS_LDO16,
  BFD_RELOC_NIOS2_TLS_IE16,
  BFD_RELOC_NIOS2_TLS_LE16,
  BFD_RELOC_NIOS2_TLS_DTPMOD,
  BFD_RELOC_NIOS2_TLS_DTPREL,
  BFD_RELOC_NIOS2_TLS_TPREL,
  BFD_RELOC_NIOS2_COPY,
  BFD_RELOC_NIOS2_GLOB_DAT,
  BFD_RELOC_NIOS2_JUMP_SLOT,
  BFD_RELOC_NIOS2_RELATIVE,
  BFD_RELOC_NIOS2_GOTOFF,
  BFD_RELOC_NIOS2_CALL26_NOAT,
  BFD_RELOC_NIOS2_GOT_LO,
  BFD_RELOC_NIOS2_GOT_HA,
  BFD_RELOC_NIOS2_CALL_LO,
  BFD_RELOC_NIOS2_CALL_HA,

/* IQ2000 Relocations.  */
  BFD_RELOC_IQ2000_OFFSET_16,
  BFD_RELOC_IQ2000_OFFSET_21,
  BFD_RELOC_IQ2000_UHI16,

/* Special Xtensa relocation used only by PLT entries in ELF shared
objects to indicate that the runtime linker should set the value
to one of its own internal functions or data structures.  */
  BFD_RELOC_XTENSA_RTLD,

/* Xtensa relocations for ELF shared objects.  */
  BFD_RELOC_XTENSA_GLOB_DAT,
  BFD_RELOC_XTENSA_JMP_SLOT,
  BFD_RELOC_XTENSA_RELATIVE,

/* Xtensa relocation used in ELF object files for symbols that may require
PLT entries.  Otherwise, this is just a generic 32-bit relocation.  */
  BFD_RELOC_XTENSA_PLT,

/* Xtensa relocations to mark the difference of two local symbols.
These are only needed to support linker relaxation and can be ignored
when not relaxing.  The field is set to the value of the difference
assuming no relaxation.  The relocation encodes the position of the
first symbol so the linker can determine whether to adjust the field
value.  */
  BFD_RELOC_XTENSA_DIFF8,
  BFD_RELOC_XTENSA_DIFF16,
  BFD_RELOC_XTENSA_DIFF32,

/* Generic Xtensa relocations for instruction operands.  Only the slot
number is encoded in the relocation.  The relocation applies to the
last PC-relative immediate operand, or if there are no PC-relative
immediates, to the last immediate operand.  */
  BFD_RELOC_XTENSA_SLOT0_OP,
  BFD_RELOC_XTENSA_SLOT1_OP,
  BFD_RELOC_XTENSA_SLOT2_OP,
  BFD_RELOC_XTENSA_SLOT3_OP,
  BFD_RELOC_XTENSA_SLOT4_OP,
  BFD_RELOC_XTENSA_SLOT5_OP,
  BFD_RELOC_XTENSA_SLOT6_OP,
  BFD_RELOC_XTENSA_SLOT7_OP,
  BFD_RELOC_XTENSA_SLOT8_OP,
  BFD_RELOC_XTENSA_SLOT9_OP,
  BFD_RELOC_XTENSA_SLOT10_OP,
  BFD_RELOC_XTENSA_SLOT11_OP,
  BFD_RELOC_XTENSA_SLOT12_OP,
  BFD_RELOC_XTENSA_SLOT13_OP,
  BFD_RELOC_XTENSA_SLOT14_OP,

/* Alternate Xtensa relocations.  Only the slot is encoded in the
relocation.  The meaning of these relocations is opcode-specific.  */
  BFD_RELOC_XTENSA_SLOT0_ALT,
  BFD_RELOC_XTENSA_SLOT1_ALT,
  BFD_RELOC_XTENSA_SLOT2_ALT,
  BFD_RELOC_XTENSA_SLOT3_ALT,
  BFD_RELOC_XTENSA_SLOT4_ALT,
  BFD_RELOC_XTENSA_SLOT5_ALT,
  BFD_RELOC_XTENSA_SLOT6_ALT,
  BFD_RELOC_XTENSA_SLOT7_ALT,
  BFD_RELOC_XTENSA_SLOT8_ALT,
  BFD_RELOC_XTENSA_SLOT9_ALT,
  BFD_RELOC_XTENSA_SLOT10_ALT,
  BFD_RELOC_XTENSA_SLOT11_ALT,
  BFD_RELOC_XTENSA_SLOT12_ALT,
  BFD_RELOC_XTENSA_SLOT13_ALT,
  BFD_RELOC_XTENSA_SLOT14_ALT,

/* Xtensa relocations for backward compatibility.  These have all been
replaced by BFD_RELOC_XTENSA_SLOT0_OP.  */
  BFD_RELOC_XTENSA_OP0,
  BFD_RELOC_XTENSA_OP1,
  BFD_RELOC_XTENSA_OP2,

/* Xtensa relocation to mark that the assembler expanded the
instructions from an original target.  The expansion size is
encoded in the reloc size.  */
  BFD_RELOC_XTENSA_ASM_EXPAND,

/* Xtensa relocation to mark that the linker should simplify
assembler-expanded instructions.  This is commonly used
internally by the linker after analysis of a
BFD_RELOC_XTENSA_ASM_EXPAND.  */
  BFD_RELOC_XTENSA_ASM_SIMPLIFY,

/* Xtensa TLS relocations.  */
  BFD_RELOC_XTENSA_TLSDESC_FN,
  BFD_RELOC_XTENSA_TLSDESC_ARG,
  BFD_RELOC_XTENSA_TLS_DTPOFF,
  BFD_RELOC_XTENSA_TLS_TPOFF,
  BFD_RELOC_XTENSA_TLS_FUNC,
  BFD_RELOC_XTENSA_TLS_ARG,
  BFD_RELOC_XTENSA_TLS_CALL,

/* 8 bit signed offset in (ix+d) or (iy+d).  */
  BFD_RELOC_Z80_DISP8,

/* DJNZ offset.  */
  BFD_RELOC_Z8K_DISP7,

/* CALR offset.  */
  BFD_RELOC_Z8K_CALLR,

/* 4 bit value.  */
  BFD_RELOC_Z8K_IMM4L,

/* Lattice Mico32 relocations.  */
  BFD_RELOC_LM32_CALL,
  BFD_RELOC_LM32_BRANCH,
  BFD_RELOC_LM32_16_GOT,
  BFD_RELOC_LM32_GOTOFF_HI16,
  BFD_RELOC_LM32_GOTOFF_LO16,
  BFD_RELOC_LM32_COPY,
  BFD_RELOC_LM32_GLOB_DAT,
  BFD_RELOC_LM32_JMP_SLOT,
  BFD_RELOC_LM32_RELATIVE,

/* Difference between two section addreses.  Must be followed by a
BFD_RELOC_MACH_O_PAIR.  */
  BFD_RELOC_MACH_O_SECTDIFF,

/* Like BFD_RELOC_MACH_O_SECTDIFF but with a local symbol.  */
  BFD_RELOC_MACH_O_LOCAL_SECTDIFF,

/* Pair of relocation.  Contains the first symbol.  */
  BFD_RELOC_MACH_O_PAIR,

/* PCREL relocations.  They are marked as branch to create PLT entry if
required.  */
  BFD_RELOC_MACH_O_X86_64_BRANCH32,
  BFD_RELOC_MACH_O_X86_64_BRANCH8,

/* Used when referencing a GOT entry.  */
  BFD_RELOC_MACH_O_X86_64_GOT,

/* Used when loading a GOT entry with movq.  It is specially marked so that
the linker could optimize the movq to a leaq if possible.  */
  BFD_RELOC_MACH_O_X86_64_GOT_LOAD,

/* Symbol will be substracted.  Must be followed by a BFD_RELOC_64.  */
  BFD_RELOC_MACH_O_X86_64_SUBTRACTOR32,

/* Symbol will be substracted.  Must be followed by a BFD_RELOC_64.  */
  BFD_RELOC_MACH_O_X86_64_SUBTRACTOR64,

/* Same as BFD_RELOC_32_PCREL but with an implicit -1 addend.  */
  BFD_RELOC_MACH_O_X86_64_PCREL32_1,

/* Same as BFD_RELOC_32_PCREL but with an implicit -2 addend.  */
  BFD_RELOC_MACH_O_X86_64_PCREL32_2,

/* Same as BFD_RELOC_32_PCREL but with an implicit -4 addend.  */
  BFD_RELOC_MACH_O_X86_64_PCREL32_4,

/* This is a 32 bit reloc for the microblaze that stores the
low 16 bits of a value  */
  BFD_RELOC_MICROBLAZE_32_LO,

/* This is a 32 bit pc-relative reloc for the microblaze that
stores the low 16 bits of a value  */
  BFD_RELOC_MICROBLAZE_32_LO_PCREL,

/* This is a 32 bit reloc for the microblaze that stores a
value relative to the read-only small data area anchor  */
  BFD_RELOC_MICROBLAZE_32_ROSDA,

/* This is a 32 bit reloc for the microblaze that stores a
value relative to the read-write small data area anchor  */
  BFD_RELOC_MICROBLAZE_32_RWSDA,

/* This is a 32 bit reloc for the microblaze to handle
expressions of the form "Symbol Op Symbol"  */
  BFD_RELOC_MICROBLAZE_32_SYM_OP_SYM,

/* This is a 64 bit reloc that stores the 32 bit pc relative
value in two words (with an imm instruction).  No relocation is
done here - only used for relaxing  */
  BFD_RELOC_MICROBLAZE_64_NONE,

/* This is a 64 bit reloc that stores the 32 bit pc relative
value in two words (with an imm instruction).  The relocation is
PC-relative GOT offset  */
  BFD_RELOC_MICROBLAZE_64_GOTPC,

/* This is a 64 bit reloc that stores the 32 bit pc relative
value in two words (with an imm instruction).  The relocation is
GOT offset  */
  BFD_RELOC_MICROBLAZE_64_GOT,

/* This is a 64 bit reloc that stores the 32 bit pc relative
value in two words (with an imm instruction).  The relocation is
PC-relative offset into PLT  */
  BFD_RELOC_MICROBLAZE_64_PLT,

/* This is a 64 bit reloc that stores the 32 bit GOT relative
value in two words (with an imm instruction).  The relocation is
relative offset from _GLOBAL_OFFSET_TABLE_  */
  BFD_RELOC_MICROBLAZE_64_GOTOFF,

/* This is a 32 bit reloc that stores the 32 bit GOT relative
value in a word.  The relocation is relative offset from  */
  BFD_RELOC_MICROBLAZE_32_GOTOFF,

/* This is used to tell the dynamic linker to copy the value out of
the dynamic object into the runtime process image.  */
  BFD_RELOC_MICROBLAZE_COPY,

/* Unused Reloc  */
  BFD_RELOC_MICROBLAZE_64_TLS,

/* This is a 64 bit reloc that stores the 32 bit GOT relative value
of the GOT TLS GD info entry in two words (with an imm instruction). The
relocation is GOT offset.  */
  BFD_RELOC_MICROBLAZE_64_TLSGD,

/* This is a 64 bit reloc that stores the 32 bit GOT relative value
of the GOT TLS LD info entry in two words (with an imm instruction). The
relocation is GOT offset.  */
  BFD_RELOC_MICROBLAZE_64_TLSLD,

/* This is a 32 bit reloc that stores the Module ID to GOT(n).  */
  BFD_RELOC_MICROBLAZE_32_TLSDTPMOD,

/* This is a 32 bit reloc that stores TLS offset to GOT(n+1).  */
  BFD_RELOC_MICROBLAZE_32_TLSDTPREL,

/* This is a 32 bit reloc for storing TLS offset to two words (uses imm
instruction)  */
  BFD_RELOC_MICROBLAZE_64_TLSDTPREL,

/* This is a 64 bit reloc that stores 32-bit thread pointer relative offset
to two words (uses imm instruction).  */
  BFD_RELOC_MICROBLAZE_64_TLSGOTTPREL,

/* This is a 64 bit reloc that stores 32-bit thread pointer relative offset
to two words (uses imm instruction).  */
  BFD_RELOC_MICROBLAZE_64_TLSTPREL,

/* AArch64 pseudo relocation code to mark the start of the AArch64
relocation enumerators.  N.B. the order of the enumerators is
important as several tables in the AArch64 bfd backend are indexed
by these enumerators; make sure they are all synced.  */
  BFD_RELOC_AARCH64_RELOC_START,

/* AArch64 null relocation code.  */
  BFD_RELOC_AARCH64_NONE,

/* Basic absolute relocations of N bits.  These are equivalent to
BFD_RELOC_N and they were added to assist the indexing of the howto
table.  */
  BFD_RELOC_AARCH64_64,
  BFD_RELOC_AARCH64_32,
  BFD_RELOC_AARCH64_16,

/* PC-relative relocations.  These are equivalent to BFD_RELOC_N_PCREL
and they were added to assist the indexing of the howto table.  */
  BFD_RELOC_AARCH64_64_PCREL,
  BFD_RELOC_AARCH64_32_PCREL,
  BFD_RELOC_AARCH64_16_PCREL,

/* AArch64 MOV[NZK] instruction with most significant bits 0 to 15
of an unsigned address/value.  */
  BFD_RELOC_AARCH64_MOVW_G0,

/* AArch64 MOV[NZK] instruction with less significant bits 0 to 15 of
an address/value.  No overflow checking.  */
  BFD_RELOC_AARCH64_MOVW_G0_NC,

/* AArch64 MOV[NZK] instruction with most significant bits 16 to 31
of an unsigned address/value.  */
  BFD_RELOC_AARCH64_MOVW_G1,

/* AArch64 MOV[NZK] instruction with less significant bits 16 to 31
of an address/value.  No overflow checking.  */
  BFD_RELOC_AARCH64_MOVW_G1_NC,

/* AArch64 MOV[NZK] instruction with most significant bits 32 to 47
of an unsigned address/value.  */
  BFD_RELOC_AARCH64_MOVW_G2,

/* AArch64 MOV[NZK] instruction with less significant bits 32 to 47
of an address/value.  No overflow checking.  */
  BFD_RELOC_AARCH64_MOVW_G2_NC,

/* AArch64 MOV[NZK] instruction with most signficant bits 48 to 64
of a signed or unsigned address/value.  */
  BFD_RELOC_AARCH64_MOVW_G3,

/* AArch64 MOV[NZ] instruction with most significant bits 0 to 15
of a signed value.  Changes instruction to MOVZ or MOVN depending on the
value's sign.  */
  BFD_RELOC_AARCH64_MOVW_G0_S,

/* AArch64 MOV[NZ] instruction with most significant bits 16 to 31
of a signed value.  Changes instruction to MOVZ or MOVN depending on the
value's sign.  */
  BFD_RELOC_AARCH64_MOVW_G1_S,

/* AArch64 MOV[NZ] instruction with most significant bits 32 to 47
of a signed value.  Changes instruction to MOVZ or MOVN depending on the
value's sign.  */
  BFD_RELOC_AARCH64_MOVW_G2_S,

/* AArch64 Load Literal instruction, holding a 19 bit pc-relative word
offset.  The lowest two bits must be zero and are not stored in the
instruction, giving a 21 bit signed byte offset.  */
  BFD_RELOC_AARCH64_LD_LO19_PCREL,

/* AArch64 ADR instruction, holding a simple 21 bit pc-relative byte offset.  */
  BFD_RELOC_AARCH64_ADR_LO21_PCREL,

/* AArch64 ADRP instruction, with bits 12 to 32 of a pc-relative page
offset, giving a 4KB aligned page base address.  */
  BFD_RELOC_AARCH64_ADR_HI21_PCREL,

/* AArch64 ADRP instruction, with bits 12 to 32 of a pc-relative page
offset, giving a 4KB aligned page base address, but with no overflow
checking.  */
  BFD_RELOC_AARCH64_ADR_HI21_NC_PCREL,

/* AArch64 ADD immediate instruction, holding bits 0 to 11 of the address.
Used in conjunction with BFD_RELOC_AARCH64_ADR_HI21_PCREL.  */
  BFD_RELOC_AARCH64_ADD_LO12,

/* AArch64 8-bit load/store instruction, holding bits 0 to 11 of the
address.  Used in conjunction with BFD_RELOC_AARCH64_ADR_HI21_PCREL.  */
  BFD_RELOC_AARCH64_LDST8_LO12,

/* AArch64 14 bit pc-relative test bit and branch.
The lowest two bits must be zero and are not stored in the instruction,
giving a 16 bit signed byte offset.  */
  BFD_RELOC_AARCH64_TSTBR14,

/* AArch64 19 bit pc-relative conditional branch and compare & branch.
The lowest two bits must be zero and are not stored in the instruction,
giving a 21 bit signed byte offset.  */
  BFD_RELOC_AARCH64_BRANCH19,

/* AArch64 26 bit pc-relative unconditional branch.
The lowest two bits must be zero and are not stored in the instruction,
giving a 28 bit signed byte offset.  */
  BFD_RELOC_AARCH64_JUMP26,

/* AArch64 26 bit pc-relative unconditional branch and link.
The lowest two bits must be zero and are not stored in the instruction,
giving a 28 bit signed byte offset.  */
  BFD_RELOC_AARCH64_CALL26,

/* AArch64 16-bit load/store instruction, holding bits 0 to 11 of the
address.  Used in conjunction with BFD_RELOC_AARCH64_ADR_HI21_PCREL.  */
  BFD_RELOC_AARCH64_LDST16_LO12,

/* AArch64 32-bit load/store instruction, holding bits 0 to 11 of the
address.  Used in conjunction with BFD_RELOC_AARCH64_ADR_HI21_PCREL.  */
  BFD_RELOC_AARCH64_LDST32_LO12,

/* AArch64 64-bit load/store instruction, holding bits 0 to 11 of the
address.  Used in conjunction with BFD_RELOC_AARCH64_ADR_HI21_PCREL.  */
  BFD_RELOC_AARCH64_LDST64_LO12,

/* AArch64 128-bit load/store instruction, holding bits 0 to 11 of the
address.  Used in conjunction with BFD_RELOC_AARCH64_ADR_HI21_PCREL.  */
  BFD_RELOC_AARCH64_LDST128_LO12,

/* AArch64 Load Literal instruction, holding a 19 bit PC relative word
offset of the global offset table entry for a symbol.  The lowest two
bits must be zero and are not stored in the instruction, giving a 21
bit signed byte offset.  This relocation type requires signed overflow
checking.  */
  BFD_RELOC_AARCH64_GOT_LD_PREL19,

/* Get to the page base of the global offset table entry for a symbol as
part of an ADRP instruction using a 21 bit PC relative value.Used in
conjunction with BFD_RELOC_AARCH64_LD64_GOT_LO12_NC.  */
  BFD_RELOC_AARCH64_ADR_GOT_PAGE,

/* Unsigned 12 bit byte offset for 64 bit load/store from the page of
the GOT entry for this symbol.  Used in conjunction with
BFD_RELOC_AARCH64_ADR_GOTPAGE.  Valid in LP64 ABI only.  */
  BFD_RELOC_AARCH64_LD64_GOT_LO12_NC,

/* Unsigned 12 bit byte offset for 32 bit load/store from the page of
the GOT entry for this symbol.  Used in conjunction with
BFD_RELOC_AARCH64_ADR_GOTPAGE.  Valid in ILP32 ABI only.  */
  BFD_RELOC_AARCH64_LD32_GOT_LO12_NC,

/* Unsigned 15 bit byte offset for 64 bit load/store from the page of
the GOT entry for this symbol. Valid in ILP64 ABI only.  */
  BFD_RELOC_AARCH64_LD64_GOTOFF_LO15,

/* Scaled 14 bit byte offset to the page base of the global offset table.  */
  BFD_RELOC_AARCH64_LD32_GOTPAGE_LO14,

/* Scaled 15 bit byte offset to the page base of the global offset table.  */
  BFD_RELOC_AARCH64_LD64_GOTPAGE_LO15,

/* Get to the page base of the global offset table entry for a symbols
tls_index structure as part of an adrp instruction using a 21 bit PC
relative value.  Used in conjunction with
BFD_RELOC_AARCH64_TLSGD_ADD_LO12_NC.  */
  BFD_RELOC_AARCH64_TLSGD_ADR_PAGE21,

/* AArch64 TLS General Dynamic  */
  BFD_RELOC_AARCH64_TLSGD_ADR_PREL21,

/* Unsigned 12 bit byte offset to global offset table entry for a symbols
tls_index structure.  Used in conjunction with
BFD_RELOC_AARCH64_TLSGD_ADR_PAGE21.  */
  BFD_RELOC_AARCH64_TLSGD_ADD_LO12_NC,

/* AArch64 TLS INITIAL EXEC relocation.  */
  BFD_RELOC_AARCH64_TLSIE_MOVW_GOTTPREL_G1,

/* AArch64 TLS INITIAL EXEC relocation.  */
  BFD_RELOC_AARCH64_TLSIE_MOVW_GOTTPREL_G0_NC,

/* AArch64 TLS INITIAL EXEC relocation.  */
  BFD_RELOC_AARCH64_TLSIE_ADR_GOTTPREL_PAGE21,

/* AArch64 TLS INITIAL EXEC relocation.  */
  BFD_RELOC_AARCH64_TLSIE_LD64_GOTTPREL_LO12_NC,

/* AArch64 TLS INITIAL EXEC relocation.  */
  BFD_RELOC_AARCH64_TLSIE_LD32_GOTTPREL_LO12_NC,

/* AArch64 TLS INITIAL EXEC relocation.  */
  BFD_RELOC_AARCH64_TLSIE_LD_GOTTPREL_PREL19,

/* AArch64 TLS LOCAL EXEC relocation.  */
  BFD_RELOC_AARCH64_TLSLE_MOVW_TPREL_G2,

/* AArch64 TLS LOCAL EXEC relocation.  */
  BFD_RELOC_AARCH64_TLSLE_MOVW_TPREL_G1,

/* AArch64 TLS LOCAL EXEC relocation.  */
  BFD_RELOC_AARCH64_TLSLE_MOVW_TPREL_G1_NC,

/* AArch64 TLS LOCAL EXEC relocation.  */
  BFD_RELOC_AARCH64_TLSLE_MOVW_TPREL_G0,

/* AArch64 TLS LOCAL EXEC relocation.  */
  BFD_RELOC_AARCH64_TLSLE_MOVW_TPREL_G0_NC,

/* AArch64 TLS LOCAL EXEC relocation.  */
  BFD_RELOC_AARCH64_TLSLE_ADD_TPREL_HI12,

/* AArch64 TLS LOCAL EXEC relocation.  */
  BFD_RELOC_AARCH64_TLSLE_ADD_TPREL_LO12,

/* AArch64 TLS LOCAL EXEC relocation.  */
  BFD_RELOC_AARCH64_TLSLE_ADD_TPREL_LO12_NC,

/* AArch64 TLS DESC relocation.  */
  BFD_RELOC_AARCH64_TLSDESC_LD_PREL19,

/* AArch64 TLS DESC relocation.  */
  BFD_RELOC_AARCH64_TLSDESC_ADR_PREL21,

/* AArch64 TLS DESC relocation.  */
  BFD_RELOC_AARCH64_TLSDESC_ADR_PAGE21,

/* AArch64 TLS DESC relocation.  */
  BFD_RELOC_AARCH64_TLSDESC_LD64_LO12_NC,

/* AArch64 TLS DESC relocation.  */
  BFD_RELOC_AARCH64_TLSDESC_LD32_LO12_NC,

/* AArch64 TLS DESC relocation.  */
  BFD_RELOC_AARCH64_TLSDESC_ADD_LO12_NC,

/* AArch64 TLS DESC relocation.  */
  BFD_RELOC_AARCH64_TLSDESC_OFF_G1,

/* AArch64 TLS DESC relocation.  */
  BFD_RELOC_AARCH64_TLSDESC_OFF_G0_NC,

/* AArch64 TLS DESC relocation.  */
  BFD_RELOC_AARCH64_TLSDESC_LDR,

/* AArch64 TLS DESC relocation.  */
  BFD_RELOC_AARCH64_TLSDESC_ADD,

/* AArch64 TLS DESC relocation.  */
  BFD_RELOC_AARCH64_TLSDESC_CALL,

/* AArch64 TLS relocation.  */
  BFD_RELOC_AARCH64_COPY,

/* AArch64 TLS relocation.  */
  BFD_RELOC_AARCH64_GLOB_DAT,

/* AArch64 TLS relocation.  */
  BFD_RELOC_AARCH64_JUMP_SLOT,

/* AArch64 TLS relocation.  */
  BFD_RELOC_AARCH64_RELATIVE,

/* AArch64 TLS relocation.  */
  BFD_RELOC_AARCH64_TLS_DTPMOD,

/* AArch64 TLS relocation.  */
  BFD_RELOC_AARCH64_TLS_DTPREL,

/* AArch64 TLS relocation.  */
  BFD_RELOC_AARCH64_TLS_TPREL,

/* AArch64 TLS relocation.  */
  BFD_RELOC_AARCH64_TLSDESC,

/* AArch64 support for STT_GNU_IFUNC.  */
  BFD_RELOC_AARCH64_IRELATIVE,

/* AArch64 pseudo relocation code to mark the end of the AArch64
relocation enumerators that have direct mapping to ELF reloc codes.
There are a few more enumerators after this one; those are mainly
used by the AArch64 assembler for the internal fixup or to select
one of the above enumerators.  */
  BFD_RELOC_AARCH64_RELOC_END,

/* AArch64 pseudo relocation code to be used internally by the AArch64
assembler and not (currently) written to any object files.  */
  BFD_RELOC_AARCH64_GAS_INTERNAL_FIXUP,

/* AArch64 unspecified load/store instruction, holding bits 0 to 11 of the
address.  Used in conjunction with BFD_RELOC_AARCH64_ADR_HI21_PCREL.  */
  BFD_RELOC_AARCH64_LDST_LO12,

/* AArch64 pseudo relocation code to be used internally by the AArch64
assembler and not (currently) written to any object files.  */
  BFD_RELOC_AARCH64_LD_GOT_LO12_NC,

/* AArch64 pseudo relocation code to be used internally by the AArch64
assembler and not (currently) written to any object files.  */
  BFD_RELOC_AARCH64_TLSIE_LD_GOTTPREL_LO12_NC,

/* AArch64 pseudo relocation code to be used internally by the AArch64
assembler and not (currently) written to any object files.  */
  BFD_RELOC_AARCH64_TLSDESC_LD_LO12_NC,

/* Tilera TILEPro Relocations.  */
  BFD_RELOC_TILEPRO_COPY,
  BFD_RELOC_TILEPRO_GLOB_DAT,
  BFD_RELOC_TILEPRO_JMP_SLOT,
  BFD_RELOC_TILEPRO_RELATIVE,
  BFD_RELOC_TILEPRO_BROFF_X1,
  BFD_RELOC_TILEPRO_JOFFLONG_X1,
  BFD_RELOC_TILEPRO_JOFFLONG_X1_PLT,
  BFD_RELOC_TILEPRO_IMM8_X0,
  BFD_RELOC_TILEPRO_IMM8_Y0,
  BFD_RELOC_TILEPRO_IMM8_X1,
  BFD_RELOC_TILEPRO_IMM8_Y1,
  BFD_RELOC_TILEPRO_DEST_IMM8_X1,
  BFD_RELOC_TILEPRO_MT_IMM15_X1,
  BFD_RELOC_TILEPRO_MF_IMM15_X1,
  BFD_RELOC_TILEPRO_IMM16_X0,
  BFD_RELOC_TILEPRO_IMM16_X1,
  BFD_RELOC_TILEPRO_IMM16_X0_LO,
  BFD_RELOC_TILEPRO_IMM16_X1_LO,
  BFD_RELOC_TILEPRO_IMM16_X0_HI,
  BFD_RELOC_TILEPRO_IMM16_X1_HI,
  BFD_RELOC_TILEPRO_IMM16_X0_HA,
  BFD_RELOC_TILEPRO_IMM16_X1_HA,
  BFD_RELOC_TILEPRO_IMM16_X0_PCREL,
  BFD_RELOC_TILEPRO_IMM16_X1_PCREL,
  BFD_RELOC_TILEPRO_IMM16_X0_LO_PCREL,
  BFD_RELOC_TILEPRO_IMM16_X1_LO_PCREL,
  BFD_RELOC_TILEPRO_IMM16_X0_HI_PCREL,
  BFD_RELOC_TILEPRO_IMM16_X1_HI_PCREL,
  BFD_RELOC_TILEPRO_IMM16_X0_HA_PCREL,
  BFD_RELOC_TILEPRO_IMM16_X1_HA_PCREL,
  BFD_RELOC_TILEPRO_IMM16_X0_GOT,
  BFD_RELOC_TILEPRO_IMM16_X1_GOT,
  BFD_RELOC_TILEPRO_IMM16_X0_GOT_LO,
  BFD_RELOC_TILEPRO_IMM16_X1_GOT_LO,
  BFD_RELOC_TILEPRO_IMM16_X0_GOT_HI,
  BFD_RELOC_TILEPRO_IMM16_X1_GOT_HI,
  BFD_RELOC_TILEPRO_IMM16_X0_GOT_HA,
  BFD_RELOC_TILEPRO_IMM16_X1_GOT_HA,
  BFD_RELOC_TILEPRO_MMSTART_X0,
  BFD_RELOC_TILEPRO_MMEND_X0,
  BFD_RELOC_TILEPRO_MMSTART_X1,
  BFD_RELOC_TILEPRO_MMEND_X1,
  BFD_RELOC_TILEPRO_SHAMT_X0,
  BFD_RELOC_TILEPRO_SHAMT_X1,
  BFD_RELOC_TILEPRO_SHAMT_Y0,
  BFD_RELOC_TILEPRO_SHAMT_Y1,
  BFD_RELOC_TILEPRO_TLS_GD_CALL,
  BFD_RELOC_TILEPRO_IMM8_X0_TLS_GD_ADD,
  BFD_RELOC_TILEPRO_IMM8_X1_TLS_GD_ADD,
  BFD_RELOC_TILEPRO_IMM8_Y0_TLS_GD_ADD,
  BFD_RELOC_TILEPRO_IMM8_Y1_TLS_GD_ADD,
  BFD_RELOC_TILEPRO_TLS_IE_LOAD,
  BFD_RELOC_TILEPRO_IMM16_X0_TLS_GD,
  BFD_RELOC_TILEPRO_IMM16_X1_TLS_GD,
  BFD_RELOC_TILEPRO_IMM16_X0_TLS_GD_LO,
  BFD_RELOC_TILEPRO_IMM16_X1_TLS_GD_LO,
  BFD_RELOC_TILEPRO_IMM16_X0_TLS_GD_HI,
  BFD_RELOC_TILEPRO_IMM16_X1_TLS_GD_HI,
  BFD_RELOC_TILEPRO_IMM16_X0_TLS_GD_HA,
  BFD_RELOC_TILEPRO_IMM16_X1_TLS_GD_HA,
  BFD_RELOC_TILEPRO_IMM16_X0_TLS_IE,
  BFD_RELOC_TILEPRO_IMM16_X1_TLS_IE,
  BFD_RELOC_TILEPRO_IMM16_X0_TLS_IE_LO,
  BFD_RELOC_TILEPRO_IMM16_X1_TLS_IE_LO,
  BFD_RELOC_TILEPRO_IMM16_X0_TLS_IE_HI,
  BFD_RELOC_TILEPRO_IMM16_X1_TLS_IE_HI,
  BFD_RELOC_TILEPRO_IMM16_X0_TLS_IE_HA,
  BFD_RELOC_TILEPRO_IMM16_X1_TLS_IE_HA,
  BFD_RELOC_TILEPRO_TLS_DTPMOD32,
  BFD_RELOC_TILEPRO_TLS_DTPOFF32,
  BFD_RELOC_TILEPRO_TLS_TPOFF32,
  BFD_RELOC_TILEPRO_IMM16_X0_TLS_LE,
  BFD_RELOC_TILEPRO_IMM16_X1_TLS_LE,
  BFD_RELOC_TILEPRO_IMM16_X0_TLS_LE_LO,
  BFD_RELOC_TILEPRO_IMM16_X1_TLS_LE_LO,
  BFD_RELOC_TILEPRO_IMM16_X0_TLS_LE_HI,
  BFD_RELOC_TILEPRO_IMM16_X1_TLS_LE_HI,
  BFD_RELOC_TILEPRO_IMM16_X0_TLS_LE_HA,
  BFD_RELOC_TILEPRO_IMM16_X1_TLS_LE_HA,

/* Tilera TILE-Gx Relocations.  */
  BFD_RELOC_TILEGX_HW0,
  BFD_RELOC_TILEGX_HW1,
  BFD_RELOC_TILEGX_HW2,
  BFD_RELOC_TILEGX_HW3,
  BFD_RELOC_TILEGX_HW0_LAST,
  BFD_RELOC_TILEGX_HW1_LAST,
  BFD_RELOC_TILEGX_HW2_LAST,
  BFD_RELOC_TILEGX_COPY,
  BFD_RELOC_TILEGX_GLOB_DAT,
  BFD_RELOC_TILEGX_JMP_SLOT,
  BFD_RELOC_TILEGX_RELATIVE,
  BFD_RELOC_TILEGX_BROFF_X1,
  BFD_RELOC_TILEGX_JUMPOFF_X1,
  BFD_RELOC_TILEGX_JUMPOFF_X1_PLT,
  BFD_RELOC_TILEGX_IMM8_X0,
  BFD_RELOC_TILEGX_IMM8_Y0,
  BFD_RELOC_TILEGX_IMM8_X1,
  BFD_RELOC_TILEGX_IMM8_Y1,
  BFD_RELOC_TILEGX_DEST_IMM8_X1,
  BFD_RELOC_TILEGX_MT_IMM14_X1,
  BFD_RELOC_TILEGX_MF_IMM14_X1,
  BFD_RELOC_TILEGX_MMSTART_X0,
  BFD_RELOC_TILEGX_MMEND_X0,
  BFD_RELOC_TILEGX_SHAMT_X0,
  BFD_RELOC_TILEGX_SHAMT_X1,
  BFD_RELOC_TILEGX_SHAMT_Y0,
  BFD_RELOC_TILEGX_SHAMT_Y1,
  BFD_RELOC_TILEGX_IMM16_X0_HW0,
  BFD_RELOC_TILEGX_IMM16_X1_HW0,
  BFD_RELOC_TILEGX_IMM16_X0_HW1,
  BFD_RELOC_TILEGX_IMM16_X1_HW1,
  BFD_RELOC_TILEGX_IMM16_X0_HW2,
  BFD_RELOC_TILEGX_IMM16_X1_HW2,
  BFD_RELOC_TILEGX_IMM16_X0_HW3,
  BFD_RELOC_TILEGX_IMM16_X1_HW3,
  BFD_RELOC_TILEGX_IMM16_X0_HW0_LAST,
  BFD_RELOC_TILEGX_IMM16_X1_HW0_LAST,
  BFD_RELOC_TILEGX_IMM16_X0_HW1_LAST,
  BFD_RELOC_TILEGX_IMM16_X1_HW1_LAST,
  BFD_RELOC_TILEGX_IMM16_X0_HW2_LAST,
  BFD_RELOC_TILEGX_IMM16_X1_HW2_LAST,
  BFD_RELOC_TILEGX_IMM16_X0_HW0_PCREL,
  BFD_RELOC_TILEGX_IMM16_X1_HW0_PCREL,
  BFD_RELOC_TILEGX_IMM16_X0_HW1_PCREL,
  BFD_RELOC_TILEGX_IMM16_X1_HW1_PCREL,
  BFD_RELOC_TILEGX_IMM16_X0_HW2_PCREL,
  BFD_RELOC_TILEGX_IMM16_X1_HW2_PCREL,
  BFD_RELOC_TILEGX_IMM16_X0_HW3_PCREL,
  BFD_RELOC_TILEGX_IMM16_X1_HW3_PCREL,
  BFD_RELOC_TILEGX_IMM16_X0_HW0_LAST_PCREL,
  BFD_RELOC_TILEGX_IMM16_X1_HW0_LAST_PCREL,
  BFD_RELOC_TILEGX_IMM16_X0_HW1_LAST_PCREL,
  BFD_RELOC_TILEGX_IMM16_X1_HW1_LAST_PCREL,
  BFD_RELOC_TILEGX_IMM16_X0_HW2_LAST_PCREL,
  BFD_RELOC_TILEGX_IMM16_X1_HW2_LAST_PCREL,
  BFD_RELOC_TILEGX_IMM16_X0_HW0_GOT,
  BFD_RELOC_TILEGX_IMM16_X1_HW0_GOT,
  BFD_RELOC_TILEGX_IMM16_X0_HW0_PLT_PCREL,
  BFD_RELOC_TILEGX_IMM16_X1_HW0_PLT_PCREL,
  BFD_RELOC_TILEGX_IMM16_X0_HW1_PLT_PCREL,
  BFD_RELOC_TILEGX_IMM16_X1_HW1_PLT_PCREL,
  BFD_RELOC_TILEGX_IMM16_X0_HW2_PLT_PCREL,
  BFD_RELOC_TILEGX_IMM16_X1_HW2_PLT_PCREL,
  BFD_RELOC_TILEGX_IMM16_X0_HW0_LAST_GOT,
  BFD_RELOC_TILEGX_IMM16_X1_HW0_LAST_GOT,
  BFD_RELOC_TILEGX_IMM16_X0_HW1_LAST_GOT,
  BFD_RELOC_TILEGX_IMM16_X1_HW1_LAST_GOT,
  BFD_RELOC_TILEGX_IMM16_X0_HW3_PLT_PCREL,
  BFD_RELOC_TILEGX_IMM16_X1_HW3_PLT_PCREL,
  BFD_RELOC_TILEGX_IMM16_X0_HW0_TLS_GD,
  BFD_RELOC_TILEGX_IMM16_X1_HW0_TLS_GD,
  BFD_RELOC_TILEGX_IMM16_X0_HW0_TLS_LE,
  BFD_RELOC_TILEGX_IMM16_X1_HW0_TLS_LE,
  BFD_RELOC_TILEGX_IMM16_X0_HW0_LAST_TLS_LE,
  BFD_RELOC_TILEGX_IMM16_X1_HW0_LAST_TLS_LE,
  BFD_RELOC_TILEGX_IMM16_X0_HW1_LAST_TLS_LE,
  BFD_RELOC_TILEGX_IMM16_X1_HW1_LAST_TLS_LE,
  BFD_RELOC_TILEGX_IMM16_X0_HW0_LAST_TLS_GD,
  BFD_RELOC_TILEGX_IMM16_X1_HW0_LAST_TLS_GD,
  BFD_RELOC_TILEGX_IMM16_X0_HW1_LAST_TLS_GD,
  BFD_RELOC_TILEGX_IMM16_X1_HW1_LAST_TLS_GD,
  BFD_RELOC_TILEGX_IMM16_X0_HW0_TLS_IE,
  BFD_RELOC_TILEGX_IMM16_X1_HW0_TLS_IE,
  BFD_RELOC_TILEGX_IMM16_X0_HW0_LAST_PLT_PCREL,
  BFD_RELOC_TILEGX_IMM16_X1_HW0_LAST_PLT_PCREL,
  BFD_RELOC_TILEGX_IMM16_X0_HW1_LAST_PLT_PCREL,
  BFD_RELOC_TILEGX_IMM16_X1_HW1_LAST_PLT_PCREL,
  BFD_RELOC_TILEGX_IMM16_X0_HW2_LAST_PLT_PCREL,
  BFD_RELOC_TILEGX_IMM16_X1_HW2_LAST_PLT_PCREL,
  BFD_RELOC_TILEGX_IMM16_X0_HW0_LAST_TLS_IE,
  BFD_RELOC_TILEGX_IMM16_X1_HW0_LAST_TLS_IE,
  BFD_RELOC_TILEGX_IMM16_X0_HW1_LAST_TLS_IE,
  BFD_RELOC_TILEGX_IMM16_X1_HW1_LAST_TLS_IE,
  BFD_RELOC_TILEGX_TLS_DTPMOD64,
  BFD_RELOC_TILEGX_TLS_DTPOFF64,
  BFD_RELOC_TILEGX_TLS_TPOFF64,
  BFD_RELOC_TILEGX_TLS_DTPMOD32,
  BFD_RELOC_TILEGX_TLS_DTPOFF32,
  BFD_RELOC_TILEGX_TLS_TPOFF32,
  BFD_RELOC_TILEGX_TLS_GD_CALL,
  BFD_RELOC_TILEGX_IMM8_X0_TLS_GD_ADD,
  BFD_RELOC_TILEGX_IMM8_X1_TLS_GD_ADD,
  BFD_RELOC_TILEGX_IMM8_Y0_TLS_GD_ADD,
  BFD_RELOC_TILEGX_IMM8_Y1_TLS_GD_ADD,
  BFD_RELOC_TILEGX_TLS_IE_LOAD,
  BFD_RELOC_TILEGX_IMM8_X0_TLS_ADD,
  BFD_RELOC_TILEGX_IMM8_X1_TLS_ADD,
  BFD_RELOC_TILEGX_IMM8_Y0_TLS_ADD,
  BFD_RELOC_TILEGX_IMM8_Y1_TLS_ADD,

/* Adapteva EPIPHANY - 8 bit signed pc-relative displacement  */
  BFD_RELOC_EPIPHANY_SIMM8,

/* Adapteva EPIPHANY - 24 bit signed pc-relative displacement  */
  BFD_RELOC_EPIPHANY_SIMM24,

/* Adapteva EPIPHANY - 16 most-significant bits of absolute address  */
  BFD_RELOC_EPIPHANY_HIGH,

/* Adapteva EPIPHANY - 16 least-significant bits of absolute address  */
  BFD_RELOC_EPIPHANY_LOW,

/* Adapteva EPIPHANY - 11 bit signed number - add/sub immediate  */
  BFD_RELOC_EPIPHANY_SIMM11,

/* Adapteva EPIPHANY - 11 bit sign-magnitude number (ld/st displacement)  */
  BFD_RELOC_EPIPHANY_IMM11,

/* Adapteva EPIPHANY - 8 bit immediate for 16 bit mov instruction.  */
  BFD_RELOC_EPIPHANY_IMM8,

/* Visium Relocations.  */
  BFD_RELOC_VISIUM_HI16,
  BFD_RELOC_VISIUM_LO16,
  BFD_RELOC_VISIUM_IM16,
  BFD_RELOC_VISIUM_REL16,
  BFD_RELOC_VISIUM_HI16_PCREL,
  BFD_RELOC_VISIUM_LO16_PCREL,
  BFD_RELOC_VISIUM_IM16_PCREL,
  BFD_RELOC_UNUSED };

typedef enum bfd_reloc_code_real bfd_reloc_code_real_type;
reloc_howto_type *bfd_reloc_type_lookup
   (bfd *abfd, bfd_reloc_code_real_type code);
reloc_howto_type *bfd_reloc_name_lookup
   (bfd *abfd, const char *reloc_name);

const char *bfd_get_reloc_code_name (bfd_reloc_code_real_type code);

/* Extracted from syms.c.  */

typedef struct bfd_symbol
{
  /* A pointer to the BFD which owns the symbol. This information
     is necessary so that a back end can work out what additional
     information (invisible to the application writer) is carried
     with the symbol.

     This field is *almost* redundant, since you can use section->owner
     instead, except that some symbols point to the global sections
     bfd_{abs,com,und}_section.  This could be fixed by making
     these globals be per-bfd (or per-target-flavor).  FIXME.  */
  struct bfd *the_bfd; /* Use bfd_asymbol_bfd(sym) to access this field.  */

  /* The text of the symbol. The name is left alone, and not copied; the
     application may not alter it.  */
  const char *name;

  /* The value of the symbol.  This really should be a union of a
     numeric value with a pointer, since some flags indicate that
     a pointer to another symbol is stored here.  */
  symvalue value;

  /* Attributes of a symbol.  */
#define BSF_NO_FLAGS           0x00

  /* The symbol has local scope; <<static>> in <<C>>. The value
     is the offset into the section of the data.  */
#define BSF_LOCAL              (1 << 0)

  /* The symbol has global scope; initialized data in <<C>>. The
     value is the offset into the section of the data.  */
#define BSF_GLOBAL             (1 << 1)

  /* The symbol has global scope and is exported. The value is
     the offset into the section of the data.  */
#define BSF_EXPORT     BSF_GLOBAL /* No real difference.  */

  /* A normal C symbol would be one of:
     <<BSF_LOCAL>>, <<BSF_COMMON>>,  <<BSF_UNDEFINED>> or
     <<BSF_GLOBAL>>.  */

  /* The symbol is a debugging record. The value has an arbitrary
     meaning, unless BSF_DEBUGGING_RELOC is also set.  */
#define BSF_DEBUGGING          (1 << 2)

  /* The symbol denotes a function entry point.  Used in ELF,
     perhaps others someday.  */
#define BSF_FUNCTION           (1 << 3)

  /* Used by the linker.  */
#define BSF_KEEP               (1 << 5)
#define BSF_KEEP_G             (1 << 6)

  /* A weak global symbol, overridable without warnings by
     a regular global symbol of the same name.  */
#define BSF_WEAK               (1 << 7)

  /* This symbol was created to point to a section, e.g. ELF's
     STT_SECTION symbols.  */
#define BSF_SECTION_SYM        (1 << 8)

  /* The symbol used to be a common symbol, but now it is
     allocated.  */
#define BSF_OLD_COMMON         (1 << 9)

  /* In some files the type of a symbol sometimes alters its
     location in an output file - ie in coff a <<ISFCN>> symbol
     which is also <<C_EXT>> symbol appears where it was
     declared and not at the end of a section.  This bit is set
     by the target BFD part to convey this information.  */
#define BSF_NOT_AT_END         (1 << 10)

  /* Signal that the symbol is the label of constructor section.  */
#define BSF_CONSTRUCTOR        (1 << 11)

  /* Signal that the symbol is a warning symbol.  The name is a
     warning.  The name of the next symbol is the one to warn about;
     if a reference is made to a symbol with the same name as the next
     symbol, a warning is issued by the linker.  */
#define BSF_WARNING            (1 << 12)

  /* Signal that the symbol is indirect.  This symbol is an indirect
     pointer to the symbol with the same name as the next symbol.  */
#define BSF_INDIRECT           (1 << 13)

  /* BSF_FILE marks symbols that contain a file name.  This is used
     for ELF STT_FILE symbols.  */
#define BSF_FILE               (1 << 14)

  /* Symbol is from dynamic linking information.  */
#define BSF_DYNAMIC            (1 << 15)

  /* The symbol denotes a data object.  Used in ELF, and perhaps
     others someday.  */
#define BSF_OBJECT             (1 << 16)

  /* This symbol is a debugging symbol.  The value is the offset
     into the section of the data.  BSF_DEBUGGING should be set
     as well.  */
#define BSF_DEBUGGING_RELOC    (1 << 17)

  /* This symbol is thread local.  Used in ELF.  */
#define BSF_THREAD_LOCAL       (1 << 18)

  /* This symbol represents a complex relocation expression,
     with the expression tree serialized in the symbol name.  */
#define BSF_RELC               (1 << 19)

  /* This symbol represents a signed complex relocation expression,
     with the expression tree serialized in the symbol name.  */
#define BSF_SRELC              (1 << 20)

  /* This symbol was created by bfd_get_synthetic_symtab.  */
#define BSF_SYNTHETIC          (1 << 21)

  /* This symbol is an indirect code object.  Unrelated to BSF_INDIRECT.
     The dynamic linker will compute the value of this symbol by
     calling the function that it points to.  BSF_FUNCTION must
     also be also set.  */
#define BSF_GNU_INDIRECT_FUNCTION (1 << 22)
  /* This symbol is a globally unique data object.  The dynamic linker
     will make sure that in the entire process there is just one symbol
     with this name and type in use.  BSF_OBJECT must also be set.  */
#define BSF_GNU_UNIQUE         (1 << 23)

  /* A secondary global symbol, overridable without warnings by
     a regular or weak global symbol of the same name.  */
#define BSF_SECONDARY          (1 << 24)

  flagword flags;

  /* A pointer to the section to which this symbol is
     relative.  This will always be non NULL, there are special
     sections for undefined and absolute symbols.  */
  struct bfd_section *section;

  /* Back end special data.  */
  union
    {
      void *p;
      bfd_vma i;
    }
  udata;
}
asymbol;

#define bfd_get_symtab_upper_bound(abfd) \
     BFD_SEND (abfd, _bfd_get_symtab_upper_bound, (abfd))

bfd_boolean bfd_is_local_label (bfd *abfd, asymbol *sym);

bfd_boolean bfd_is_local_label_name (bfd *abfd, const char *name);

#define bfd_is_local_label_name(abfd, name) \
  BFD_SEND (abfd, _bfd_is_local_label_name, (abfd, name))

bfd_boolean bfd_is_target_special_symbol (bfd *abfd, asymbol *sym);

#define bfd_is_target_special_symbol(abfd, sym) \
  BFD_SEND (abfd, _bfd_is_target_special_symbol, (abfd, sym))

#define bfd_canonicalize_symtab(abfd, location) \
  BFD_SEND (abfd, _bfd_canonicalize_symtab, (abfd, location))

bfd_boolean bfd_set_symtab
   (bfd *abfd, asymbol **location, unsigned int count);

void bfd_print_symbol_vandf (bfd *abfd, void *file, asymbol *symbol);

#define bfd_make_empty_symbol(abfd) \
  BFD_SEND (abfd, _bfd_make_empty_symbol, (abfd))

asymbol *_bfd_generic_make_empty_symbol (bfd *);

#define bfd_make_debug_symbol(abfd,ptr,size) \
  BFD_SEND (abfd, _bfd_make_debug_symbol, (abfd, ptr, size))

int bfd_decode_symclass (asymbol *symbol);

bfd_boolean bfd_is_undefined_symclass (int symclass);

void bfd_symbol_info (asymbol *symbol, symbol_info *ret);

bfd_boolean bfd_copy_private_symbol_data
   (bfd *ibfd, asymbol *isym, bfd *obfd, asymbol *osym);

#define bfd_copy_private_symbol_data(ibfd, isymbol, obfd, osymbol) \
  BFD_SEND (obfd, _bfd_copy_private_symbol_data, \
            (ibfd, isymbol, obfd, osymbol))

/* Extracted from bfd.c.  */

enum bfd_direction
  {
    no_direction = 0,
    read_direction = 1,
    write_direction = 2,
    both_direction = 3
  };

enum bfd_plugin_format
  {
    bfd_plugin_uknown = 0,
    bfd_plugin_yes = 1,
    bfd_plugin_no = 2
  };

<<<<<<< HEAD
enum bfd_lto_object_type
  {
    lto_non_object,
    lto_non_ir_object,
    lto_ir_object,
    lto_mixed_object
=======
struct bfd_build_id
  {
    bfd_size_type size;
    bfd_byte data[1];
>>>>>>> 0d0214fa
  };

struct bfd
{
  /* The filename the application opened the BFD with.  */
  const char *filename;

  /* A pointer to the target jump table.  */
  const struct bfd_target *xvec;

  /* The IOSTREAM, and corresponding IO vector that provide access
     to the file backing the BFD.  */
  void *iostream;
  const struct bfd_iovec *iovec;

  /* The caching routines use these to maintain a
     least-recently-used list of BFDs.  */
  struct bfd *lru_prev, *lru_next;

  /* When a file is closed by the caching routines, BFD retains
     state information on the file here...  */
  ufile_ptr where;

  /* File modified time, if mtime_set is TRUE.  */
  long mtime;

  /* A unique identifier of the BFD  */
  unsigned int id;

  /* The format which belongs to the BFD. (object, core, etc.)  */
  ENUM_BITFIELD (bfd_format) format : 3;

  /* The direction with which the BFD was opened.  */
  ENUM_BITFIELD (bfd_direction) direction : 2;

  /* Format_specific flags.  */
  flagword flags : 18;

  /* Values that may appear in the flags field of a BFD.  These also
     appear in the object_flags field of the bfd_target structure, where
     they indicate the set of flags used by that backend (not all flags
     are meaningful for all object file formats) (FIXME: at the moment,
     the object_flags values have mostly just been copied from backend
     to another, and are not necessarily correct).  */

#define BFD_NO_FLAGS   0x00

  /* BFD contains relocation entries.  */
#define HAS_RELOC      0x01

  /* BFD is directly executable.  */
#define EXEC_P         0x02

  /* BFD has line number information (basically used for F_LNNO in a
     COFF header).  */
#define HAS_LINENO     0x04

  /* BFD has debugging information.  */
#define HAS_DEBUG      0x08

  /* BFD has symbols.  */
#define HAS_SYMS       0x10

  /* BFD has local symbols (basically used for F_LSYMS in a COFF
     header).  */
#define HAS_LOCALS     0x20

  /* BFD is a dynamic object.  */
#define DYNAMIC        0x40

  /* Text section is write protected (if D_PAGED is not set, this is
     like an a.out NMAGIC file) (the linker sets this by default, but
     clears it for -r or -N).  */
#define WP_TEXT        0x80

  /* BFD is dynamically paged (this is like an a.out ZMAGIC file) (the
     linker sets this by default, but clears it for -r or -n or -N).  */
#define D_PAGED        0x100

  /* BFD is relaxable (this means that bfd_relax_section may be able to
     do something) (sometimes bfd_relax_section can do something even if
     this is not set).  */
#define BFD_IS_RELAXABLE 0x200

  /* This may be set before writing out a BFD to request using a
     traditional format.  For example, this is used to request that when
     writing out an a.out object the symbols not be hashed to eliminate
     duplicates.  */
#define BFD_TRADITIONAL_FORMAT 0x400

  /* This flag indicates that the BFD contents are actually cached
     in memory.  If this is set, iostream points to a bfd_in_memory
     struct.  */
#define BFD_IN_MEMORY 0x800

  /* This BFD has been created by the linker and doesn't correspond
     to any input file.  */
#define BFD_LINKER_CREATED 0x1000

  /* This may be set before writing out a BFD to request that it
     be written using values for UIDs, GIDs, timestamps, etc. that
     will be consistent from run to run.  */
#define BFD_DETERMINISTIC_OUTPUT 0x2000

  /* Compress sections in this BFD.  */
#define BFD_COMPRESS 0x4000

  /* Decompress sections in this BFD.  */
#define BFD_DECOMPRESS 0x8000

  /* BFD is a dummy, for plugins.  */
#define BFD_PLUGIN 0x10000

  /* Compress sections in this BFD with SHF_COMPRESSED from gABI.  */
#define BFD_COMPRESS_GABI 0x20000

  /* Flags bits to be saved in bfd_preserve_save.  */
#define BFD_FLAGS_SAVED \
  (BFD_IN_MEMORY | BFD_COMPRESS | BFD_DECOMPRESS | BFD_PLUGIN \
   | BFD_COMPRESS_GABI)

  /* Flags bits which are for BFD use only.  */
#define BFD_FLAGS_FOR_BFD_USE_MASK \
  (BFD_IN_MEMORY | BFD_COMPRESS | BFD_DECOMPRESS | BFD_LINKER_CREATED \
   | BFD_PLUGIN | BFD_TRADITIONAL_FORMAT | BFD_DETERMINISTIC_OUTPUT \
   | BFD_COMPRESS_GABI)

  /* Is the file descriptor being cached?  That is, can it be closed as
     needed, and re-opened when accessed later?  */
  unsigned int cacheable : 1;

  /* Marks whether there was a default target specified when the
     BFD was opened. This is used to select which matching algorithm
     to use to choose the back end.  */
  unsigned int target_defaulted : 1;

  /* ... and here: (``once'' means at least once).  */
  unsigned int opened_once : 1;

  /* Set if we have a locally maintained mtime value, rather than
     getting it from the file each time.  */
  unsigned int mtime_set : 1;

  /* Flag set if symbols from this BFD should not be exported.  */
  unsigned int no_export : 1;

  /* Remember when output has begun, to stop strange things
     from happening.  */
  unsigned int output_has_begun : 1;

  /* Have archive map.  */
  unsigned int has_armap : 1;

  /* Set if this is a thin archive.  */
  unsigned int is_thin_archive : 1;

  /* Set if only required symbols should be added in the link hash table for
     this object.  Used by VMS linkers.  */
  unsigned int selective_search : 1;

  /* Set if this is the linker output BFD.  */
  unsigned int is_linker_output : 1;

  /* Set if this is the linker input BFD.  */
  unsigned int is_linker_input : 1;

  /* If this is an input for a compiler plug-in library.  */
  ENUM_BITFIELD (bfd_plugin_format) plugin_format : 2;

  /* Set if this is a plugin output file.  */
  unsigned int lto_output : 1;

  /* LTO object type.  */
  ENUM_BITFIELD (bfd_lto_object_type) lto_type : 2;

  /* Set to dummy BFD created when claimed by a compiler plug-in
     library.  */
  bfd *plugin_dummy_bfd;

  /* Currently my_archive is tested before adding origin to
     anything. I believe that this can become always an add of
     origin, with origin set to 0 for non archive files.  */
  ufile_ptr origin;

  /* The origin in the archive of the proxy entry.  This will
     normally be the same as origin, except for thin archives,
     when it will contain the current offset of the proxy in the
     thin archive rather than the offset of the bfd in its actual
     container.  */
  ufile_ptr proxy_origin;

  /* A hash table for section names.  */
  struct bfd_hash_table section_htab;

  /* Pointer to linked list of sections.  */
  struct bfd_section *sections;

  /* The last section on the section list.  */
  struct bfd_section *section_last;

  /* The object-only section on the section list.  */
  struct bfd_section *object_only_section;

  /* The number of sections.  */
  unsigned int section_count;

  /* A field used by _bfd_generic_link_add_archive_symbols.  This will
     be used only for archive elements.  */
  int archive_pass;

  /* Stuff only useful for object files:
     The start address.  */
  bfd_vma start_address;

  /* Symbol table for output BFD (with symcount entries).
     Also used by the linker to cache input BFD symbols.  */
  struct bfd_symbol  **outsymbols;

  /* Used for input and output.  */
  unsigned int symcount;

  /* Used for slurped dynamic symbol tables.  */
  unsigned int dynsymcount;

  /* Pointer to structure which contains architecture information.  */
  const struct bfd_arch_info *arch_info;

  /* Stuff only useful for archives.  */
  void *arelt_data;
  struct bfd *my_archive;      /* The containing archive BFD.  */
  struct bfd *archive_next;    /* The next BFD in the archive.  */
  struct bfd *archive_head;    /* The first BFD in the archive.  */
  struct bfd *nested_archives; /* List of nested archive in a flattened
                                  thin archive.  */

  union {
    /* For input BFDs, a chain of BFDs involved in a link.  */
    struct bfd *next;
    /* For output BFD, the linker hash table.  */
    struct bfd_link_hash_table *hash;
  } link;

  /* Used by the back end to hold private data.  */
  union
    {
      struct aout_data_struct *aout_data;
      struct artdata *aout_ar_data;
      struct _oasys_data *oasys_obj_data;
      struct _oasys_ar_data *oasys_ar_data;
      struct coff_tdata *coff_obj_data;
      struct pe_tdata *pe_obj_data;
      struct xcoff_tdata *xcoff_obj_data;
      struct ecoff_tdata *ecoff_obj_data;
      struct ieee_data_struct *ieee_data;
      struct ieee_ar_data_struct *ieee_ar_data;
      struct srec_data_struct *srec_data;
      struct verilog_data_struct *verilog_data;
      struct ihex_data_struct *ihex_data;
      struct tekhex_data_struct *tekhex_data;
      struct elf_obj_tdata *elf_obj_data;
      struct nlm_obj_tdata *nlm_obj_data;
      struct bout_data_struct *bout_data;
      struct mmo_data_struct *mmo_data;
      struct sun_core_struct *sun_core_data;
      struct sco5_core_struct *sco5_core_data;
      struct trad_core_struct *trad_core_data;
      struct som_data_struct *som_data;
      struct hpux_core_struct *hpux_core_data;
      struct hppabsd_core_struct *hppabsd_core_data;
      struct sgi_core_struct *sgi_core_data;
      struct lynx_core_struct *lynx_core_data;
      struct osf_core_struct *osf_core_data;
      struct cisco_core_struct *cisco_core_data;
      struct versados_data_struct *versados_data;
      struct netbsd_core_struct *netbsd_core_data;
      struct mach_o_data_struct *mach_o_data;
      struct mach_o_fat_data_struct *mach_o_fat_data;
      struct plugin_data_struct *plugin_data;
      struct bfd_pef_data_struct *pef_data;
      struct bfd_pef_xlib_data_struct *pef_xlib_data;
      struct bfd_sym_data_struct *sym_data;
      void *any;
    }
  tdata;

  /* Used by the application to hold private data.  */
  void *usrdata;

  /* Where all the allocated stuff under this BFD goes.  This is a
     struct objalloc *, but we use void * to avoid requiring the inclusion
     of objalloc.h.  */
  void *memory;

  /* For input BFDs, the build ID, if the object has one. */
  const struct bfd_build_id *build_id;
};

/* See note beside bfd_set_section_userdata.  */
static inline bfd_boolean
bfd_set_cacheable (bfd * abfd, bfd_boolean val)
{
  abfd->cacheable = val;
  return TRUE;
}


typedef enum bfd_error
{
  bfd_error_no_error = 0,
  bfd_error_system_call,
  bfd_error_invalid_target,
  bfd_error_wrong_format,
  bfd_error_wrong_object_format,
  bfd_error_invalid_operation,
  bfd_error_no_memory,
  bfd_error_no_symbols,
  bfd_error_no_armap,
  bfd_error_no_more_archived_files,
  bfd_error_malformed_archive,
  bfd_error_missing_dso,
  bfd_error_file_not_recognized,
  bfd_error_file_ambiguously_recognized,
  bfd_error_no_contents,
  bfd_error_nonrepresentable_section,
  bfd_error_no_debug_section,
  bfd_error_bad_value,
  bfd_error_file_truncated,
  bfd_error_file_too_big,
  bfd_error_on_input,
  bfd_error_invalid_error_code
}
bfd_error_type;

bfd_error_type bfd_get_error (void);

void bfd_set_error (bfd_error_type error_tag, ...);

const char *bfd_errmsg (bfd_error_type error_tag);

void bfd_perror (const char *message);


typedef void (*bfd_error_handler_type) (const char *, ...);

bfd_error_handler_type bfd_set_error_handler (bfd_error_handler_type);

void bfd_set_error_program_name (const char *);

bfd_error_handler_type bfd_get_error_handler (void);


typedef void (*bfd_assert_handler_type) (const char *bfd_formatmsg,
                                         const char *bfd_version,
                                         const char *bfd_file,
                                         int bfd_line);

bfd_assert_handler_type bfd_set_assert_handler (bfd_assert_handler_type);

bfd_assert_handler_type bfd_get_assert_handler (void);

long bfd_get_reloc_upper_bound (bfd *abfd, asection *sect);

long bfd_canonicalize_reloc
   (bfd *abfd, asection *sec, arelent **loc, asymbol **syms);

void bfd_set_reloc
   (bfd *abfd, asection *sec, arelent **rel, unsigned int count);

bfd_boolean bfd_set_file_flags (bfd *abfd, flagword flags);

int bfd_get_arch_size (bfd *abfd);

int bfd_get_sign_extend_vma (bfd *abfd);

bfd_boolean bfd_set_start_address (bfd *abfd, bfd_vma vma);

unsigned int bfd_get_gp_size (bfd *abfd);

void bfd_set_gp_size (bfd *abfd, unsigned int i);

bfd_vma bfd_scan_vma (const char *string, const char **end, int base);

bfd_boolean bfd_copy_private_header_data (bfd *ibfd, bfd *obfd);

#define bfd_copy_private_header_data(ibfd, obfd) \
     BFD_SEND (obfd, _bfd_copy_private_header_data, \
               (ibfd, obfd))
bfd_boolean bfd_copy_private_bfd_data (bfd *ibfd, bfd *obfd);

#define bfd_copy_private_bfd_data(ibfd, obfd) \
     BFD_SEND (obfd, _bfd_copy_private_bfd_data, \
               (ibfd, obfd))
bfd_boolean bfd_merge_private_bfd_data (bfd *ibfd, bfd *obfd);

#define bfd_merge_private_bfd_data(ibfd, obfd) \
     BFD_SEND (obfd, _bfd_merge_private_bfd_data, \
               (ibfd, obfd))
bfd_boolean bfd_set_private_flags (bfd *abfd, flagword flags);

#define bfd_set_private_flags(abfd, flags) \
     BFD_SEND (abfd, _bfd_set_private_flags, (abfd, flags))
#define bfd_sizeof_headers(abfd, info) \
       BFD_SEND (abfd, _bfd_sizeof_headers, (abfd, info))

#define bfd_find_nearest_line(abfd, sec, syms, off, file, func, line) \
       BFD_SEND (abfd, _bfd_find_nearest_line, \
                 (abfd, syms, sec, off, file, func, line, NULL))

#define bfd_find_nearest_line_discriminator(abfd, sec, syms, off, file, func, \
                                            line, disc) \
       BFD_SEND (abfd, _bfd_find_nearest_line, \
                 (abfd, syms, sec, off, file, func, line, disc))

#define bfd_find_line(abfd, syms, sym, file, line) \
       BFD_SEND (abfd, _bfd_find_line, \
                 (abfd, syms, sym, file, line))

#define bfd_find_inliner_info(abfd, file, func, line) \
       BFD_SEND (abfd, _bfd_find_inliner_info, \
                 (abfd, file, func, line))

#define bfd_debug_info_start(abfd) \
       BFD_SEND (abfd, _bfd_debug_info_start, (abfd))

#define bfd_debug_info_end(abfd) \
       BFD_SEND (abfd, _bfd_debug_info_end, (abfd))

#define bfd_debug_info_accumulate(abfd, section) \
       BFD_SEND (abfd, _bfd_debug_info_accumulate, (abfd, section))

#define bfd_stat_arch_elt(abfd, stat) \
       BFD_SEND (abfd, _bfd_stat_arch_elt,(abfd, stat))

#define bfd_update_armap_timestamp(abfd) \
       BFD_SEND (abfd, _bfd_update_armap_timestamp, (abfd))

#define bfd_set_arch_mach(abfd, arch, mach)\
       BFD_SEND ( abfd, _bfd_set_arch_mach, (abfd, arch, mach))

#define bfd_relax_section(abfd, section, link_info, again) \
       BFD_SEND (abfd, _bfd_relax_section, (abfd, section, link_info, again))

#define bfd_gc_sections(abfd, link_info) \
       BFD_SEND (abfd, _bfd_gc_sections, (abfd, link_info))

#define bfd_lookup_section_flags(link_info, flag_info, section) \
       BFD_SEND (abfd, _bfd_lookup_section_flags, (link_info, flag_info, section))

#define bfd_merge_sections(abfd, link_info) \
       BFD_SEND (abfd, _bfd_merge_sections, (abfd, link_info))

#define bfd_is_group_section(abfd, sec) \
       BFD_SEND (abfd, _bfd_is_group_section, (abfd, sec))

#define bfd_discard_group(abfd, sec) \
       BFD_SEND (abfd, _bfd_discard_group, (abfd, sec))

#define bfd_link_hash_table_create(abfd) \
       BFD_SEND (abfd, _bfd_link_hash_table_create, (abfd))

#define bfd_link_add_symbols(abfd, info) \
       BFD_SEND (abfd, _bfd_link_add_symbols, (abfd, info))

#define bfd_link_just_syms(abfd, sec, info) \
       BFD_SEND (abfd, _bfd_link_just_syms, (sec, info))

#define bfd_final_link(abfd, info) \
       BFD_SEND (abfd, _bfd_final_link, (abfd, info))

#define bfd_free_cached_info(abfd) \
       BFD_SEND (abfd, _bfd_free_cached_info, (abfd))

#define bfd_get_dynamic_symtab_upper_bound(abfd) \
       BFD_SEND (abfd, _bfd_get_dynamic_symtab_upper_bound, (abfd))

#define bfd_print_private_bfd_data(abfd, file)\
       BFD_SEND (abfd, _bfd_print_private_bfd_data, (abfd, file))

#define bfd_canonicalize_dynamic_symtab(abfd, asymbols) \
       BFD_SEND (abfd, _bfd_canonicalize_dynamic_symtab, (abfd, asymbols))

#define bfd_get_synthetic_symtab(abfd, count, syms, dyncount, dynsyms, ret) \
       BFD_SEND (abfd, _bfd_get_synthetic_symtab, (abfd, count, syms, \
                                                   dyncount, dynsyms, ret))

#define bfd_get_dynamic_reloc_upper_bound(abfd) \
       BFD_SEND (abfd, _bfd_get_dynamic_reloc_upper_bound, (abfd))

#define bfd_canonicalize_dynamic_reloc(abfd, arels, asyms) \
       BFD_SEND (abfd, _bfd_canonicalize_dynamic_reloc, (abfd, arels, asyms))

extern bfd_byte *bfd_get_relocated_section_contents
  (bfd *, struct bfd_link_info *, struct bfd_link_order *, bfd_byte *,
   bfd_boolean, asymbol **);

bfd_boolean bfd_alt_mach_code (bfd *abfd, int alternative);

bfd_vma bfd_emul_get_maxpagesize (const char *);

void bfd_emul_set_maxpagesize (const char *, bfd_vma);

bfd_vma bfd_emul_get_commonpagesize (const char *);

void bfd_emul_set_commonpagesize (const char *, bfd_vma);

char *bfd_demangle (bfd *, const char *, int);

void bfd_update_compression_header
   (bfd *abfd, bfd_byte *contents, asection *sec);

bfd_boolean bfd_check_compression_header
   (bfd *abfd, bfd_byte *contents, asection *sec,
    bfd_size_type *uncompressed_size);

int bfd_get_compression_header_size (bfd *abfd, asection *sec);

asymbol *bfd_group_signature (asection *group, asymbol **isympp);

/* Extracted from archive.c.  */
symindex bfd_get_next_mapent
   (bfd *abfd, symindex previous, carsym **sym);

bfd_boolean bfd_set_archive_head (bfd *output, bfd *new_head);

bfd *bfd_openr_next_archived_file (bfd *archive, bfd *previous);

/* Extracted from corefile.c.  */
const char *bfd_core_file_failing_command (bfd *abfd);

int bfd_core_file_failing_signal (bfd *abfd);

int bfd_core_file_pid (bfd *abfd);

bfd_boolean core_file_matches_executable_p
   (bfd *core_bfd, bfd *exec_bfd);

bfd_boolean generic_core_file_matches_executable_p
   (bfd *core_bfd, bfd *exec_bfd);

/* Extracted from targets.c.  */
#define BFD_SEND(bfd, message, arglist) \
  ((*((bfd)->xvec->message)) arglist)

#ifdef DEBUG_BFD_SEND
#undef BFD_SEND
#define BFD_SEND(bfd, message, arglist) \
  (((bfd) && (bfd)->xvec && (bfd)->xvec->message) ? \
    ((*((bfd)->xvec->message)) arglist) : \
    (bfd_assert (__FILE__,__LINE__), NULL))
#endif
#define BFD_SEND_FMT(bfd, message, arglist) \
  (((bfd)->xvec->message[(int) ((bfd)->format)]) arglist)

#ifdef DEBUG_BFD_SEND
#undef BFD_SEND_FMT
#define BFD_SEND_FMT(bfd, message, arglist) \
  (((bfd) && (bfd)->xvec && (bfd)->xvec->message) ? \
   (((bfd)->xvec->message[(int) ((bfd)->format)]) arglist) : \
   (bfd_assert (__FILE__,__LINE__), NULL))
#endif

enum bfd_flavour
{
  bfd_target_unknown_flavour,
  bfd_target_aout_flavour,
  bfd_target_coff_flavour,
  bfd_target_ecoff_flavour,
  bfd_target_xcoff_flavour,
  bfd_target_elf_flavour,
  bfd_target_ieee_flavour,
  bfd_target_nlm_flavour,
  bfd_target_oasys_flavour,
  bfd_target_tekhex_flavour,
  bfd_target_srec_flavour,
  bfd_target_verilog_flavour,
  bfd_target_ihex_flavour,
  bfd_target_som_flavour,
  bfd_target_os9k_flavour,
  bfd_target_versados_flavour,
  bfd_target_msdos_flavour,
  bfd_target_ovax_flavour,
  bfd_target_evax_flavour,
  bfd_target_mmo_flavour,
  bfd_target_mach_o_flavour,
  bfd_target_pef_flavour,
  bfd_target_pef_xlib_flavour,
  bfd_target_sym_flavour
};

enum bfd_endian { BFD_ENDIAN_BIG, BFD_ENDIAN_LITTLE, BFD_ENDIAN_UNKNOWN };

/* Forward declaration.  */
typedef struct bfd_link_info _bfd_link_info;

/* Forward declaration.  */
typedef struct flag_info flag_info;

typedef struct bfd_target
{
  /* Identifies the kind of target, e.g., SunOS4, Ultrix, etc.  */
  char *name;

 /* The "flavour" of a back end is a general indication about
    the contents of a file.  */
  enum bfd_flavour flavour;

  /* The order of bytes within the data area of a file.  */
  enum bfd_endian byteorder;

 /* The order of bytes within the header parts of a file.  */
  enum bfd_endian header_byteorder;

  /* A mask of all the flags which an executable may have set -
     from the set <<BFD_NO_FLAGS>>, <<HAS_RELOC>>, ...<<D_PAGED>>.  */
  flagword object_flags;

 /* A mask of all the flags which a section may have set - from
    the set <<SEC_NO_FLAGS>>, <<SEC_ALLOC>>, ...<<SET_NEVER_LOAD>>.  */
  flagword section_flags;

 /* The character normally found at the front of a symbol.
    (if any), perhaps `_'.  */
  char symbol_leading_char;

 /* The pad character for file names within an archive header.  */
  char ar_pad_char;

  /* The maximum number of characters in an archive header.  */
  unsigned char ar_max_namelen;

  /* How well this target matches, used to select between various
     possible targets when more than one target matches.  */
  unsigned char match_priority;

  /* Entries for byte swapping for data. These are different from the
     other entry points, since they don't take a BFD as the first argument.
     Certain other handlers could do the same.  */
  bfd_uint64_t   (*bfd_getx64) (const void *);
  bfd_int64_t    (*bfd_getx_signed_64) (const void *);
  void           (*bfd_putx64) (bfd_uint64_t, void *);
  bfd_vma        (*bfd_getx32) (const void *);
  bfd_signed_vma (*bfd_getx_signed_32) (const void *);
  void           (*bfd_putx32) (bfd_vma, void *);
  bfd_vma        (*bfd_getx16) (const void *);
  bfd_signed_vma (*bfd_getx_signed_16) (const void *);
  void           (*bfd_putx16) (bfd_vma, void *);

  /* Byte swapping for the headers.  */
  bfd_uint64_t   (*bfd_h_getx64) (const void *);
  bfd_int64_t    (*bfd_h_getx_signed_64) (const void *);
  void           (*bfd_h_putx64) (bfd_uint64_t, void *);
  bfd_vma        (*bfd_h_getx32) (const void *);
  bfd_signed_vma (*bfd_h_getx_signed_32) (const void *);
  void           (*bfd_h_putx32) (bfd_vma, void *);
  bfd_vma        (*bfd_h_getx16) (const void *);
  bfd_signed_vma (*bfd_h_getx_signed_16) (const void *);
  void           (*bfd_h_putx16) (bfd_vma, void *);

  /* Format dependent routines: these are vectors of entry points
     within the target vector structure, one for each format to check.  */

  /* Check the format of a file being read.  Return a <<bfd_target *>> or zero.  */
  const struct bfd_target *(*_bfd_check_format[bfd_type_end]) (bfd *);

  /* Set the format of a file being written.  */
  bfd_boolean (*_bfd_set_format[bfd_type_end]) (bfd *);

  /* Write cached information into a file being written, at <<bfd_close>>.  */
  bfd_boolean (*_bfd_write_contents[bfd_type_end]) (bfd *);


  /* Generic entry points.  */
#define BFD_JUMP_TABLE_GENERIC(NAME) \
  NAME##_close_and_cleanup, \
  NAME##_bfd_free_cached_info, \
  NAME##_new_section_hook, \
  NAME##_get_section_contents, \
  NAME##_get_section_contents_in_window

  /* Called when the BFD is being closed to do any necessary cleanup.  */
  bfd_boolean (*_close_and_cleanup) (bfd *);
  /* Ask the BFD to free all cached information.  */
  bfd_boolean (*_bfd_free_cached_info) (bfd *);
  /* Called when a new section is created.  */
  bfd_boolean (*_new_section_hook) (bfd *, sec_ptr);
  /* Read the contents of a section.  */
  bfd_boolean (*_bfd_get_section_contents)
    (bfd *, sec_ptr, void *, file_ptr, bfd_size_type);
  bfd_boolean (*_bfd_get_section_contents_in_window)
    (bfd *, sec_ptr, bfd_window *, file_ptr, bfd_size_type);

  /* Entry points to copy private data.  */
#define BFD_JUMP_TABLE_COPY(NAME) \
  NAME##_bfd_copy_private_bfd_data, \
  NAME##_bfd_merge_private_bfd_data, \
  _bfd_generic_init_private_section_data, \
  NAME##_bfd_copy_private_section_data, \
  NAME##_bfd_copy_private_symbol_data, \
  NAME##_bfd_copy_private_header_data, \
  NAME##_bfd_set_private_flags, \
  NAME##_bfd_print_private_bfd_data

  /* Called to copy BFD general private data from one object file
     to another.  */
  bfd_boolean (*_bfd_copy_private_bfd_data) (bfd *, bfd *);
  /* Called to merge BFD general private data from one object file
     to a common output file when linking.  */
  bfd_boolean (*_bfd_merge_private_bfd_data) (bfd *, bfd *);
  /* Called to initialize BFD private section data from one object file
     to another.  */
#define bfd_init_private_section_data(ibfd, isec, obfd, osec, link_info) \
  BFD_SEND (obfd, _bfd_init_private_section_data, (ibfd, isec, obfd, osec, link_info))
  bfd_boolean (*_bfd_init_private_section_data)
    (bfd *, sec_ptr, bfd *, sec_ptr, struct bfd_link_info *);
  /* Called to copy BFD private section data from one object file
     to another.  */
  bfd_boolean (*_bfd_copy_private_section_data)
    (bfd *, sec_ptr, bfd *, sec_ptr);
  /* Called to copy BFD private symbol data from one symbol
     to another.  */
  bfd_boolean (*_bfd_copy_private_symbol_data)
    (bfd *, asymbol *, bfd *, asymbol *);
  /* Called to copy BFD private header data from one object file
     to another.  */
  bfd_boolean (*_bfd_copy_private_header_data)
    (bfd *, bfd *);
  /* Called to set private backend flags.  */
  bfd_boolean (*_bfd_set_private_flags) (bfd *, flagword);

  /* Called to print private BFD data.  */
  bfd_boolean (*_bfd_print_private_bfd_data) (bfd *, void *);

  /* Core file entry points.  */
#define BFD_JUMP_TABLE_CORE(NAME) \
  NAME##_core_file_failing_command, \
  NAME##_core_file_failing_signal, \
  NAME##_core_file_matches_executable_p, \
  NAME##_core_file_pid

  char *      (*_core_file_failing_command) (bfd *);
  int         (*_core_file_failing_signal) (bfd *);
  bfd_boolean (*_core_file_matches_executable_p) (bfd *, bfd *);
  int         (*_core_file_pid) (bfd *);

  /* Archive entry points.  */
#define BFD_JUMP_TABLE_ARCHIVE(NAME) \
  NAME##_slurp_armap, \
  NAME##_slurp_extended_name_table, \
  NAME##_construct_extended_name_table, \
  NAME##_truncate_arname, \
  NAME##_write_armap, \
  NAME##_read_ar_hdr, \
  NAME##_write_ar_hdr, \
  NAME##_openr_next_archived_file, \
  NAME##_get_elt_at_index, \
  NAME##_generic_stat_arch_elt, \
  NAME##_update_armap_timestamp

  bfd_boolean (*_bfd_slurp_armap) (bfd *);
  bfd_boolean (*_bfd_slurp_extended_name_table) (bfd *);
  bfd_boolean (*_bfd_construct_extended_name_table)
    (bfd *, char **, bfd_size_type *, const char **);
  void        (*_bfd_truncate_arname) (bfd *, const char *, char *);
  bfd_boolean (*write_armap)
    (bfd *, unsigned int, struct orl *, unsigned int, int);
  void *      (*_bfd_read_ar_hdr_fn) (bfd *);
  bfd_boolean (*_bfd_write_ar_hdr_fn) (bfd *, bfd *);
  bfd *       (*openr_next_archived_file) (bfd *, bfd *);
#define bfd_get_elt_at_index(b,i) BFD_SEND (b, _bfd_get_elt_at_index, (b,i))
  bfd *       (*_bfd_get_elt_at_index) (bfd *, symindex);
  int         (*_bfd_stat_arch_elt) (bfd *, struct stat *);
  bfd_boolean (*_bfd_update_armap_timestamp) (bfd *);

  /* Entry points used for symbols.  */
#define BFD_JUMP_TABLE_SYMBOLS(NAME) \
  NAME##_get_symtab_upper_bound, \
  NAME##_canonicalize_symtab, \
  NAME##_make_empty_symbol, \
  NAME##_print_symbol, \
  NAME##_get_symbol_info, \
  NAME##_get_symbol_version_string, \
  NAME##_bfd_is_local_label_name, \
  NAME##_bfd_is_target_special_symbol, \
  NAME##_get_lineno, \
  NAME##_find_nearest_line, \
  NAME##_find_line, \
  NAME##_find_inliner_info, \
  NAME##_bfd_make_debug_symbol, \
  NAME##_read_minisymbols, \
  NAME##_minisymbol_to_symbol

  long        (*_bfd_get_symtab_upper_bound) (bfd *);
  long        (*_bfd_canonicalize_symtab)
    (bfd *, struct bfd_symbol **);
  struct bfd_symbol *
              (*_bfd_make_empty_symbol) (bfd *);
  void        (*_bfd_print_symbol)
    (bfd *, void *, struct bfd_symbol *, bfd_print_symbol_type);
#define bfd_print_symbol(b,p,s,e) BFD_SEND (b, _bfd_print_symbol, (b,p,s,e))
  void        (*_bfd_get_symbol_info)
    (bfd *, struct bfd_symbol *, symbol_info *);
#define bfd_get_symbol_info(b,p,e) BFD_SEND (b, _bfd_get_symbol_info, (b,p,e))
  const char *(*_bfd_get_symbol_version_string)
    (bfd *, struct bfd_symbol *, bfd_boolean *);
#define bfd_get_symbol_version_string(b,s,h) BFD_SEND (b, _bfd_get_symbol_version_string, (b,s,h))
  bfd_boolean (*_bfd_is_local_label_name) (bfd *, const char *);
  bfd_boolean (*_bfd_is_target_special_symbol) (bfd *, asymbol *);
  alent *     (*_get_lineno) (bfd *, struct bfd_symbol *);
  bfd_boolean (*_bfd_find_nearest_line)
    (bfd *, struct bfd_symbol **, struct bfd_section *, bfd_vma,
     const char **, const char **, unsigned int *, unsigned int *);
  bfd_boolean (*_bfd_find_line)
    (bfd *, struct bfd_symbol **, struct bfd_symbol *,
     const char **, unsigned int *);
  bfd_boolean (*_bfd_find_inliner_info)
    (bfd *, const char **, const char **, unsigned int *);
 /* Back-door to allow format-aware applications to create debug symbols
    while using BFD for everything else.  Currently used by the assembler
    when creating COFF files.  */
  asymbol *   (*_bfd_make_debug_symbol)
    (bfd *, void *, unsigned long size);
#define bfd_read_minisymbols(b, d, m, s) \
  BFD_SEND (b, _read_minisymbols, (b, d, m, s))
  long        (*_read_minisymbols)
    (bfd *, bfd_boolean, void **, unsigned int *);
#define bfd_minisymbol_to_symbol(b, d, m, f) \
  BFD_SEND (b, _minisymbol_to_symbol, (b, d, m, f))
  asymbol *   (*_minisymbol_to_symbol)
    (bfd *, bfd_boolean, const void *, asymbol *);

  /* Routines for relocs.  */
#define BFD_JUMP_TABLE_RELOCS(NAME) \
  NAME##_get_reloc_upper_bound, \
  NAME##_canonicalize_reloc, \
  NAME##_bfd_reloc_type_lookup, \
  NAME##_bfd_reloc_name_lookup

  long        (*_get_reloc_upper_bound) (bfd *, sec_ptr);
  long        (*_bfd_canonicalize_reloc)
    (bfd *, sec_ptr, arelent **, struct bfd_symbol **);
  /* See documentation on reloc types.  */
  reloc_howto_type *
              (*reloc_type_lookup) (bfd *, bfd_reloc_code_real_type);
  reloc_howto_type *
              (*reloc_name_lookup) (bfd *, const char *);


  /* Routines used when writing an object file.  */
#define BFD_JUMP_TABLE_WRITE(NAME) \
  NAME##_set_arch_mach, \
  NAME##_set_section_contents

  bfd_boolean (*_bfd_set_arch_mach)
    (bfd *, enum bfd_architecture, unsigned long);
  bfd_boolean (*_bfd_set_section_contents)
    (bfd *, sec_ptr, const void *, file_ptr, bfd_size_type);

  /* Routines used by the linker.  */
#define BFD_JUMP_TABLE_LINK(NAME) \
  NAME##_sizeof_headers, \
  NAME##_bfd_get_relocated_section_contents, \
  NAME##_bfd_relax_section, \
  NAME##_bfd_link_hash_table_create, \
  NAME##_bfd_link_add_symbols, \
  NAME##_bfd_link_just_syms, \
  NAME##_bfd_copy_link_hash_symbol_type, \
  NAME##_bfd_final_link, \
  NAME##_bfd_link_split_section, \
  NAME##_bfd_gc_sections, \
  NAME##_bfd_lookup_section_flags, \
  NAME##_bfd_merge_sections, \
  NAME##_bfd_is_group_section, \
  NAME##_bfd_discard_group, \
  NAME##_section_already_linked, \
  NAME##_bfd_define_common_symbol

  int         (*_bfd_sizeof_headers) (bfd *, struct bfd_link_info *);
  bfd_byte *  (*_bfd_get_relocated_section_contents)
    (bfd *, struct bfd_link_info *, struct bfd_link_order *,
     bfd_byte *, bfd_boolean, struct bfd_symbol **);

  bfd_boolean (*_bfd_relax_section)
    (bfd *, struct bfd_section *, struct bfd_link_info *, bfd_boolean *);

  /* Create a hash table for the linker.  Different backends store
     different information in this table.  */
  struct bfd_link_hash_table *
              (*_bfd_link_hash_table_create) (bfd *);

  /* Add symbols from this object file into the hash table.  */
  bfd_boolean (*_bfd_link_add_symbols) (bfd *, struct bfd_link_info *);

  /* Indicate that we are only retrieving symbol values from this section.  */
  void        (*_bfd_link_just_syms) (asection *, struct bfd_link_info *);

  /* Copy the symbol type and other attributes for a linker script
     assignment of one symbol to another.  */
#define bfd_copy_link_hash_symbol_type(b, t, f) \
  BFD_SEND (b, _bfd_copy_link_hash_symbol_type, (b, t, f))
  void (*_bfd_copy_link_hash_symbol_type)
    (bfd *, struct bfd_link_hash_entry *, struct bfd_link_hash_entry *);

  /* Do a link based on the link_order structures attached to each
     section of the BFD.  */
  bfd_boolean (*_bfd_final_link) (bfd *, struct bfd_link_info *);

  /* Should this section be split up into smaller pieces during linking.  */
  bfd_boolean (*_bfd_link_split_section) (bfd *, struct bfd_section *);

  /* Remove sections that are not referenced from the output.  */
  bfd_boolean (*_bfd_gc_sections) (bfd *, struct bfd_link_info *);

  /* Sets the bitmask of allowed and disallowed section flags.  */
  bfd_boolean (*_bfd_lookup_section_flags) (struct bfd_link_info *,
                                            struct flag_info *,
                                            asection *);

  /* Attempt to merge SEC_MERGE sections.  */
  bfd_boolean (*_bfd_merge_sections) (bfd *, struct bfd_link_info *);

  /* Is this section a member of a group?  */
  bfd_boolean (*_bfd_is_group_section) (bfd *, const struct bfd_section *);

  /* Discard members of a group.  */
  bfd_boolean (*_bfd_discard_group) (bfd *, struct bfd_section *);

  /* Check if SEC has been already linked during a reloceatable or
     final link.  */
  bfd_boolean (*_section_already_linked) (bfd *, asection *,
                                          struct bfd_link_info *);

  /* Define a common symbol.  */
  bfd_boolean (*_bfd_define_common_symbol) (bfd *, struct bfd_link_info *,
                                            struct bfd_link_hash_entry *);

  /* Routines to handle dynamic symbols and relocs.  */
#define BFD_JUMP_TABLE_DYNAMIC(NAME) \
  NAME##_get_dynamic_symtab_upper_bound, \
  NAME##_canonicalize_dynamic_symtab, \
  NAME##_get_synthetic_symtab, \
  NAME##_get_dynamic_reloc_upper_bound, \
  NAME##_canonicalize_dynamic_reloc

  /* Get the amount of memory required to hold the dynamic symbols.  */
  long        (*_bfd_get_dynamic_symtab_upper_bound) (bfd *);
  /* Read in the dynamic symbols.  */
  long        (*_bfd_canonicalize_dynamic_symtab)
    (bfd *, struct bfd_symbol **);
  /* Create synthetized symbols.  */
  long        (*_bfd_get_synthetic_symtab)
    (bfd *, long, struct bfd_symbol **, long, struct bfd_symbol **,
     struct bfd_symbol **);
  /* Get the amount of memory required to hold the dynamic relocs.  */
  long        (*_bfd_get_dynamic_reloc_upper_bound) (bfd *);
  /* Read in the dynamic relocs.  */
  long        (*_bfd_canonicalize_dynamic_reloc)
    (bfd *, arelent **, struct bfd_symbol **);

  /* Opposite endian version of this target.  */
  const struct bfd_target * alternative_target;

  /* Data for use by back-end routines, which isn't
     generic enough to belong in this structure.  */
  const void *backend_data;

} bfd_target;

bfd_boolean bfd_set_default_target (const char *name);

const bfd_target *bfd_find_target (const char *target_name, bfd *abfd);

const bfd_target *bfd_get_target_info (const char *target_name,
    bfd *abfd,
    bfd_boolean *is_bigendian,
    int *underscoring,
    const char **def_target_arch);
const char ** bfd_target_list (void);

const bfd_target *bfd_search_for_target
   (int (*search_func) (const bfd_target *, void *),
    void *);

/* Extracted from format.c.  */
bfd_boolean bfd_check_format (bfd *abfd, bfd_format format);

bfd_boolean bfd_check_format_matches
   (bfd *abfd, bfd_format format, char ***matching);

bfd_boolean bfd_set_format (bfd *abfd, bfd_format format);

const char *bfd_format_string (bfd_format format);

/* Extracted from linker.c.  */
bfd_boolean bfd_link_split_section (bfd *abfd, asection *sec);

#define bfd_link_split_section(abfd, sec) \
       BFD_SEND (abfd, _bfd_link_split_section, (abfd, sec))

bfd_boolean bfd_section_already_linked (bfd *abfd,
    asection *sec,
    struct bfd_link_info *info);

#define bfd_section_already_linked(abfd, sec, info) \
       BFD_SEND (abfd, _section_already_linked, (abfd, sec, info))

bfd_boolean bfd_generic_define_common_symbol
   (bfd *output_bfd, struct bfd_link_info *info,
    struct bfd_link_hash_entry *h);

#define bfd_define_common_symbol(output_bfd, info, h) \
       BFD_SEND (output_bfd, _bfd_define_common_symbol, (output_bfd, info, h))

struct bfd_elf_version_tree * bfd_find_version_for_sym
   (struct bfd_elf_version_tree *verdefs,
    const char *sym_name, bfd_boolean *hide);

bfd_boolean bfd_hide_sym_by_version
   (struct bfd_elf_version_tree *verdefs, const char *sym_name);

/* Extracted from simple.c.  */
bfd_byte *bfd_simple_get_relocated_section_contents
   (bfd *abfd, asection *sec, bfd_byte *outbuf, asymbol **symbol_table);

/* Extracted from compress.c.  */
bfd_boolean bfd_get_full_section_contents
   (bfd *abfd, asection *section, bfd_byte **ptr);

void bfd_cache_section_contents
   (asection *sec, void *contents);

bfd_boolean bfd_is_section_compressed_with_header
   (bfd *abfd, asection *section,
    int *compression_header_size_p,
    bfd_size_type *uncompressed_size_p);

bfd_boolean bfd_is_section_compressed
   (bfd *abfd, asection *section);

bfd_boolean bfd_init_section_decompress_status
   (bfd *abfd, asection *section);

bfd_boolean bfd_init_section_compress_status
   (bfd *abfd, asection *section);

bfd_boolean bfd_compress_section
   (bfd *abfd, asection *section, bfd_byte *uncompressed_buffer);

#ifdef __cplusplus
}
#endif
#endif<|MERGE_RESOLUTION|>--- conflicted
+++ resolved
@@ -6343,19 +6343,18 @@
     bfd_plugin_no = 2
   };
 
-<<<<<<< HEAD
+struct bfd_build_id
+  {
+    bfd_size_type size;
+    bfd_byte data[1];
+  };
+
 enum bfd_lto_object_type
   {
     lto_non_object,
     lto_non_ir_object,
     lto_ir_object,
     lto_mixed_object
-=======
-struct bfd_build_id
-  {
-    bfd_size_type size;
-    bfd_byte data[1];
->>>>>>> 0d0214fa
   };
 
 struct bfd
