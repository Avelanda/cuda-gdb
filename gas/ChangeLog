<<<<<<< HEAD
2014-11-17  Nick Clifton  <nickc@redhat.com>

	Apply trunk patches:

	2014-11-13  Nick Clifton  <nickc@redhat.com>

	PR binutils/17512
	* config/obj-coff.c (coff_obj_symbol_new_hook): Set the is_sym
	field.
=======
2014-11-17  Ilya Tocar  <ilya.tocar@intel.com>

	* config/tc-i386.c (cpu_arch): Add .avx512vbmi.
	* doc/c-i386.texi: Document it.

2014-11-17  Ilya Tocar  <ilya.tocar@intel.com>

	* config/tc-i386.c (cpu_arch): Add .avx512ifma.
	* doc/c-i386.texi: Document it.

2014-11-17  Ilya Tocar  <ilya.tocar@intel.com>

	* config/tc-i386.c (cpu_arch): Add .pcommit.
	* doc/c-i386.texi: Document it.

2014-11-17  Ilya Tocar  <ilya.tocar@intel.com>

	* config/tc-i386.c (cpu_arch): Add .clwb.
	* doc/c-i386.texi: Document it.
>>>>>>> ff67f476

2014-11-14  H.J. Lu  <hongjiu.lu@intel.com>

	* config/tc-i386.c (cpu_arch): Re-arrange avx512* and xsave*
	items.

	* doc/c-i386.texi: Re-arrange avx512* and xsave*.  Add
	clflushopt and se1.  Remove duplicated entries.

2014-11-13  Marcus Shawcroft  <marcus.shawcroft@arm.com>

	Apply trunk patch:
	* config/tc-aarch64.c (aarch64_cpus): Add CRC feature for
	cortex-A53 and cortex-A57.

2014-11-12  Alan Modra  <amodra@gmail.com>

	PR ld/17482
	* config/tc-i386.c (output_insn): Don't test x86_elf_abi when
	not ELF.

2014-11-11  Nick Clifton  <nickc@redhat.com>

	* po/uk.po: Updated Ukranian translation.

2014-11-10  Matthew Fortune  <matthew.fortune@imgtec.com>

	Apply trunk patch:
	* config/tc-mips.c (mips_elf_final_processing): Add INSN_ISA32R6
	and INSN_ISA64R6 support.

2014-11-07  H.J. Lu  <hongjiu.lu@intel.com>

	Apply trunk patch:
	2014-11-07  H.J. Lu  <hongjiu.lu@intel.com>

	PR ld/17482
	* config/tc-i386.c (output_insn): Add a dummy REX_OPCODE prefix
	for structions with R_X86_64_GOTTPOFF relocation for x32 if needed.

2014-11-03  Nick Clifton  <nickc@redhat.com>

	Apply trunk patch:
	2014-11-03  Nick Clifton  <nickc@redhat.com>
	* config/tc-msp430.c (msp430_srcoperand): Fix range test for
	20-bit values.

2014-10-30  Nick Clifton  <nickc@redhat.com>

	Apply trunk patches
	2014-10-30  Dr Philipp Tomsich  <philipp.tomsich@theobroma-systems.com>
	* config/tc-aarch64.h (MAX_MEM_FOR_RS_ALIGN_CODE): Define to 7.
	* config/tc-aarch64.c (aarch64_handle_align): Rewrite to handle
	large alignments with a constant fragment size of
	MAX_MEM_FOR_RS_ALIGN_CODE.

2014-10-29  Nick Clifton  <nickc@redhat.com>

	* po/uk.po: New Ukranian translation.

2014-10-28  Matthew Fortune  <matthew.fortune@imgtec.com>

	Apply trunk patches
	2014-10-22  Matthew Fortune  <matthew.fortune@imgtec.com>
	* doc/as.texinfo: Update the MIPS FP ABI descriptions.
	* doc/c-mips.texi: Spell check and correct throughout.

2014-10-28  Matthew Fortune  <matthew.fortune@imgtec.com>

	Apply trunk patches
	2014-10-21  Maciej W. Rozycki  <macro@codesourcery.com>
	* config/tc-mips.c (s_insn): Set file options.

2014-10-28  Matthew Fortune  <matthew.fortune@imgtec.com>

	Apply trunk patches
	2014-10-17  Matthew Fortune  <matthew.fortune@imgtec.com>
	* doc/c-mips.texi: Fix bad @value references.

2014-10-28  Alan Modra  <amodra@gmail.com>
	Apply trunk patches
	2014-10-18  Alan Modra  <amodra@gmail.com>
	PR 17493
	* write.c (adjust_reloc_syms): Don't allow symbols in reg_section
	to be reduced to reg_section section symbol.
	* gas/config/tc-i386.c (i386_finalize_immediate): Reject all
	reg_section immediates.

	2014-10-15  Chen Gang  <gang.chen.5i5j@gmail.com>
	* config/tc-tic4x.c (md_assemble): Correct strncat size.

2014-10-15  Tristan Gingold  <gingold@adacore.com>

	* configure: Regenerate.

2014-10-14  Tristan Gingold  <gingold@adacore.com>

	* NEWS: Add marker for 2.25.

2014-10-14  Alan Modra  <amodra@gmail.com>

	PR 17453
	* config/tc-i386.c (fits_in_signed_long): Use unsigned param and
	expression to avoid signed overflow.
	(fits_in_signed_byte, fits_in_unsigned_byte, fits_in_unsigned_word,
	fits_in_signed_word, fits_in_unsigned_long): Similarly.
	* expr.c (operand <'-'>): Avoid signed overflow.
	* read.c (s_comm_internal): Likewise.

2014-10-14  Alan Modra  <amodra@gmail.com>

	* config/tc-sparc.c (sparc_md_end): Fix unused variable warnings.

2014-10-09  Jose E. Marchesi  <jose.marchesi@oracle.com>

	* config/tc-sparc.c (v9a_asr_table): Entry for %cps removed.
	(sparc_arch_table): Remove the HWCAP_RANDOM, HWCAP_TRANS and
	HWCAP_ASI_CACHE_SPARING from the architectures using them.
	(HWS_V8): New define.
	(HWS_V9): Likewise.
	(HWS_VA): Likewise.
	(HWS_VB): Likewise.
	(HWS_VC): Likewise.
	(HWS_VD): Likewise.
	(HWS_VE): Likewise.
	(HWS_VV): Likewise.
	(sparc_arch): Use the HWS_* macros.  Fix the `sparc4' architecture
	to cover the HWCAP_ASI_BLK_INIT and HWCAP_IMA capabilities.
	(hwcap_seen): Variable widened to 64 bits.
	(hwcap_allowed): Likewise.
	(sparc_arch): new field `hwcap2_allowed'.
	(sparc_arch_table): provide hwcap2_allowed values for existing
	archs.
	(sparc_md_end): Add a HWCAPS2 object attribute to the elf object
	in case any of the HWCAP2_* caps are used.
	(sparc_ip): Take into account the new hwcaps2 bitmap to build the
	list of seen/allowed hwcaps.
	(get_hwcap_name): Argument widened to 64 bits to handle HWCAP2
	bits.
	(HWS_VM): New define.
	(HWS2_VM): Likewise.
	(sparc_arch): New architectures `sparc5', `v9m' and `v8plusm'.
	(v9a_asr_table): Add the %mwait (%asr28) ancillary state register
	to the table.
	(sparc_ip): Handle the %mcdper ancillary state register as an
	operand.
	(sparc_ip): Handle } arguments as fdrd floating point registers
	(double) that are the same than frs1.
	* doc/c-sparc.texi (Sparc-Opts): Document the -Av9e, -Av8pluse and
	-xarch=v9e command line options.  Also fix the description of the
	-Av9v and -Av8plusv command line options.
	Document the -Av9m, -Av8plusm,-Asparc5, -xarch=v9m and
	-xarch=sparc5 command line options.

2014-09-29  Terry Guo  <terry.guo@arm.com>

	* as.c (create_obj_attrs_section): Move it and call it from ...
	* write.c (create_obj_attrs_section): ... here.
	(subsegs_finish_section): Refactored.

2014-09-27  Alan Modra  <amodra@gmail.com>

	* dwarf2dbg.c (all_segs_hash): Delete.
	(get_line_subseg): Delete last_seg, last_subseg, last_line_subseg.
	Retrieve line_seg for section via seg_info.
	* subsegs.h (segment_info_typet): Add dwarf2_line_seg.

2014-09-23  H.J. Lu  <hongjiu.lu@intel.com>

	PR gas/17421
	* config/tc-i386.c (md_assemble): Disallow VEX/EVEX encoded
	instructions in 16-bit mode.

2014-09-22  Alan Modra  <amodra@gmail.com>

	* config/tc-m68k.c (md_assemble): Add assert to work around
	bogus trunk gcc warning.
	* config/tc-pj.h (md_convert_frag): Warning fix.
	* config/tc-xtensa.c (xg_assemble_vliw_tokens): Warning fix.

2014-09-17  Tristan Gingold  <gingold@adacore.com>

	* config/tc-arm.c (move_or_literal_pool, add_to_lit_pool): Use
	bfd_int64_t instead of int64_t.

2014-09-16  Ilya Tocar  <ilya.tocar@intel.com>

	* config/tc-i386.c (evexrcig): New.
	(build_evex_prefix): Force rounding bits.
	(OPTION_MEVEXRCIG): New.
	(md_longopts): Add mevexrcig.
	(md_parse_option): Handle OPTION_MEVEXRCIG.
	(md_show_usage): Document mevexrcig.
	* doc/c-i386.texi (mevexrcig): Document new option.

2014-09-16  Kuan-Lin Chen  <kuanlinchentw@gmail.com>

	* config/tc-nds32.c (nds32_fsrs, nds32_fdrs, nds32_gprs): Remove.
	(relax_table): Add new relaxation pattern.
	(do_pseudo_la_internal, do_pseudo_ls_bhw): Expand for PIC suffix.
	(do_pseudo_move, do_pseudo_neg, do_pseudo_pushpopm): Fix.
	(get_range_type, nds32_elf_record_fixup_exp, nds32_get_align,
	nds32_elf_build_relax_relation, md_assemble, invalid_prev_frag,
	nds32_relax_frag, md_estimate_size_before_relax): Adjust relaxation.
	(relocation_table): Remove.
	(relax_ls_table): Load-store relaxation pattern.
	(hint_map): Define-use chain pattern.
	(nds32_find_reloc_table, nds32_match_hint_insn): Analysis
	relaxation pattern.
	(nds32_parse_name): Parse PIC suffix.
	* config/tc-nds32.h: Declare.

2014-09-15  H.J. Lu  <hongjiu.lu@intel.com>

	* config/tc-i386.c (OPTION_omit_lock_prefix): Renamed to ...
	(OPTION_OMIT_LOCK_PREFIX): This.
	(md_longopts): Updated.
	(md_parse_option): Likewise.

2014-09-15  Andrew Bennett  <andrew.bennett@imgtec.com>
	    Matthew Fortune  <matthew.fortune@imgtec.com>

	* config/tc-mips.c (mips_nan2008): New static global.
	(mips_flag_nan2008): Removed.
	(LL_SC_FMT): New define.
	(COP12_FMT): Updated.
	(ISA_IS_R6): New define.
	(ISA_HAS_64BIT_REGS): Add mips64r6.
	(ISA_HAS_DROR): Likewise.
	(ISA_HAS_64BIT_FPRS): Add mips32r6 and mips64r6.
	(ISA_HAS_ROR): Likewise.
	(ISA_HAS_ODD_SINGLE_FPR): Likewise.
	(ISA_HAS_MXHC1): Likewise.
	(hilo_interlocks): Likewise.
	(md_longopts): Likewise.
	(ISA_HAS_LEGACY_NAN): New define.
	(options): Add OPTION_MIPS32R6 and OPTION_MIPS64R6.
	(mips_ase): Add field rem_rev.
	(mips_ases): Updated to add which ISA an ASE was removed in.
	(mips_isa_rev): Add support for mips32r6 and mips64r6.
	(mips_check_isa_supports_ase): Add support to check if an ASE
	has been removed in the specified MIPS ISA revision.
	(validate_mips_insn): Skip '-' character.
	(macro_build): Likewise.
	(mips_check_options): Prevent R6 working with fp32, mips16,
	micromips, or branch relaxation.
	(file_mips_check_options): Set R6 floating point registers to
	64 bit.  Also deal with the nan2008 option.
	(limited_pcrel_reloc_p): Add relocs: BFD_RELOC_MIPS_21_PCREL_S2,
	BFD_RELOC_MIPS_26_PCREL_S2, BFD_RELOC_MIPS_18_PCREL_S3,
	BFD_RELOC_MIPS_19_PCREL_S2, BFD_RELOC_HI16_S_PCREL and
	BFD_RELOC_LO16_PCREL.
	(operand_reg_mask): Add support for OP_SAME_RS_RT, OP_CHECK_PREV
	and OP_NON_ZERO_REG.
	(match_check_prev_operand): New static function.
	(match_same_rs_rt_operand): New static function.
	(match_non_zero_reg_operand): New static function.
	(match_operand): Added entries for: OP_SAME_RS_RT, OP_CHECK_PREV
	and OP_NON_ZERO_REG.
	(insns_between): Added case to deal with forbidden slots.
	(append_insn): Added support for relocs: BFD_RELOC_MIPS_21_PCREL_S2
	and BFD_RELOC_MIPS_26_PCREL_S2.
	(match_insn): Add support for operands -A, -B, +' and +".  Also
	skip '-' character.
	(mips_percent_op): Add entries for %pcrel_hi and %pcrel_lo.
	(md_parse_option): Add support for mips32r6 and mips64r6.  Also
	update the nan option handling.
	(md_pcrel_from): Add cases for relocs: BFD_RELOC_MIPS_21_PCREL_S2,
	BFD_RELOC_MIPS_26_PCREL_S2.
	(mips_force_relocation): Prevent forced relaxation for MIPS r6.
	(md_apply_fix): Add support for relocs: BFD_RELOC_MIPS_21_PCREL_S2,
	BFD_RELOC_MIPS_26_PCREL_S2, BFD_RELOC_MIPS_18_PCREL_S3,
	BFD_RELOC_MIPS_19_PCREL_S2, BFD_RELOC_HI16_S_PCREL and
	BFD_RELOC_LO16_PCREL.
	(s_mipsset): Add support for mips32r6 and mips64r6.
	(s_nan): Update to support the new nan2008 framework.
	(tc_gen_reloc): Add relocs: BFD_RELOC_MIPS_21_PCREL_S2,
	BFD_RELOC_MIPS_26_PCREL_S2, BFD_RELOC_MIPS_18_PCREL_S3,
	BFD_RELOC_MIPS_19_PCREL_S2, BFD_RELOC_HI16_S_PCREL and
	BFD_RELOC_LO16_PCREL.
	(mips_elf_final_processing): Updated to use the mips_nan2008.
	(mips_cpu_info_table): Add entries for mips32r6 and mips64r6.
	(macro): Enable ldc2, sdc2, ll, lld, swc2, sc, scd, cache, pref
	macros for R6.
	(mips_fix_adjustable): Make PC relative R6 relocations relative
	to the symbol and not the section.
	* configure.ac: Add support for mips32r6 and mips64r6.
	* configure: Regenerate.
	* doc/c-mips.texi: Document the -mips32r6 and -mips64r6 command line
	options.
	* doc/as.texinfo: Likewise.

2014-09-15  Matthew Fortune  <matthew.fortune@imgtec.com>

	* tc-mips.c (check_fpabi): Move softfloat and singlefloat
	checks higher.

2014-09-12  Jose E. Marchesi  <jose.marchesi@oracle.com>

	* config/tc-sparc.c (sparc_ip): Update the set of allowed hwcaps
	when bumping the current architecture.
	(md_begin): Adjust the highetst architecture level also when a
	specific architecture is not requested.

2014-09-12  Andrew Bennett  <andrew.bennett@imgtec.com>

	* configure.tgt: Add mips*-img-elf* target triple.

2014-09-12  Alan Modra  <amodra@gmail.com>

	* config/tc-i386.c (match_template): Remove redundant "!!" testing
	single-bit bitfields.
	(build_modrm_byte): Don't compare single-bit bitfields to "1".

2014-09-09  Kyrylo Tkachov  <kyrylo.tkachov@arm.com>

	* config/tc-arm.c (arm_cpus): Add cortex-a17.

2014-09-03  Jiong Wang  <jiong.wang@arm.com>

	* config/tc-aarch64.c (parse_sys_reg): Remove the restriction on op0
	field.

2014-09-03  Jiong Wang  <jiong.wang@arm.com>

	* config/tc-aarch64.c (parse_operands): Recognize PAIRREG.
	(aarch64_features): Add entry for lse extension.

2014-08-26  Jiong Wang  <jiong.wang@arm.com>

	* config/tc-arm.c (aeabi_set_public_attributes): Update selected_cpu
	based on the info we got during parsing.
	(arm_handle_align): Make sure the p2align expanding logic under thumb
	unchanged.

2014-08-26  Maciej W. Rozycki  <macro@codesourcery.com>

	* config/tc-mips.c (macro) <M_SAA_AB>: Remove duplicate code and
	jump to...
	<M_SAAD_AB>: ... here.  Assert that !microMIPS.

2014-08-26  Jan-Benedict Glaw  <jbglaw@lug-owl.de>

	* config/tc-moxie.h (md_convert_frag): Silence warning.

2014-08-22  Richard Henderson  <rth@redhat.com>

	* config/tc-aarch64.c (tc_aarch64_regname_to_dw2regnum): Fix
	register number for vector register types.
	* config/tc-aarch64.h (DWARF2_LINE_MIN_INSN_LENGTH): Set to 4.
	(DWARF2_CIE_DATA_ALIGNMENT): Set to -8.

2014-08-22  Maciej W. Rozycki  <macro@codesourcery.com>

	* config/tc-ppc.c (md_assemble): Only set the PPC_APUINFO_VLE
	flag if both the processor and opcode flags match.

2014-08-22  Maciej W. Rozycki  <macro@codesourcery.com>

	* config/tc-arm.c (add_to_lit_pool): Preinitialize `imm1'.

2014-08-20  Maciej W. Rozycki  <macro@codesourcery.com>

	* dw2gencfi.c (make_debug_seg): Replace leading spaces with tabs.
	(dot_cfi_val_encoded_addr, output_cfi_insn): Likewise.
	(output_cie, cfi_change_reg_numbers, cfi_finish): Likewise.

2014-08-20  Kyrylo Tkachov  <kyrylo.tkachov@arm.com>

	* config/tc-arm.c (parse_ifimm_zero): New function.
	(enum operand_parse_code): Add OP_RSVD_FI0 value.
	(parse_operands): Handle OP_RSVD_FI0.
	(asm_opcode_insns): Use RSVD_FI0 for second operand of vcmp, vcmpe.

2014-08-20  Alan Modra  <amodra@gmail.com>

	* Makefile.am: Typo fix.
	* Makefile.in: Regenerate.
	* po/POTFILES.in: Regenerate.

2014-08-19  Andreas Tobler  <andreast@fgznet.ch>

	* Makefile.am: Add FreeBSD ARM support.
	* Mafefile.in: Regenerate.
	* configure.tgt: Add FreeBSD ARM support.
	* config/te-armfbsdeabi.h: New file.
	* config/te-armfbsdvfp.h: Likewise.

2014-08-19  Alan Modra  <amodra@gmail.com>

	* configure: Regenerate.

2014-08-18  Nick Clifton  <nickc@redhat.com>

	* config/tc-rl78.c (md_apply_fix): Correct handling of small sized
	RELOC_RL78_DIFF fixups.

2014-08-18  Alan Modra  <amodra@gmail.com>

	* read.c (parse_mri_cons): Warning fix.

2014-08-14  Alan Modra  <amodra@gmail.com>

	* configure.ac: Move ACX_LARGEFILE after LT_INIT.
	* config.in: Regenerate.
	* configure: Regenerate.

2014-08-06  Ilya Tocar  <ilya.tocar@intel.com>

	* config/tc-i386.c (omit_lock_prefix): New.
	(output_insn): Omit lock prefix if omit_lock_prefix is true.
	(OPTION_omit_lock_prefix): New.
	(md_longopts): Add momit-lock-prefix.
	(md_parse_option): Handle momit-lock-prefix.
	(md_show_usage): Add momit-lock-prefix=[no|yes].
	* doc/c-i386.texi (momit-lock-prefix): Document.

2014-08-01  Takashi Yoshii  <yoshii.takashi@renesas.com>

	PR 10378
	* config/tc-sh.c (tc_gen_reloc): Fix initialization of addend in
	SWITCH_TABLE case.

2014-07-29  Matthew Fortune  <matthew.fortune@imgtec.com>

	* config/tc-mips.c: Rename INSN_LOAD_COPROC_DELAY to INSN_LOAD_COPROC
	and INSN_COPROC_MOVE_DELAY to INSN_COPROC_MOVE throughout.

2014-07-29  Matthew Fortune  <matthew.fortune@imgtec.com>

	* config/tc-mips.c (mips_flags_frag): New static global.
	(struct mips_set_options): Add oddspreg field.
	(file_mips_opts, mips_opts): Initialize oddspreg.
	(ISA_HAS_ODD_SINGLE_FPR): Add CPU argument and update for R5900 and
	Loongson-3a.
	(enum options, md_longopts, md_parse_option): Add -mfpxx, -modd-spreg
	and -mno-odd-spreg options.
	(md_begin): Create .MIPS.abiflags section.
	(fpabi_incompatible_with, fpabi_requires): New static function.
	(check_fpabi): Likewise.
	(mips_check_options): Handle fp=xx and oddspreg restrictions.
	(file_mips_check_options): Set oddspreg by default for fp=xx.
	(mips_oddfpreg_ok): Re-write function.
	(check_regno): Check odd numbered registers regardless of FPR size.
	For fp != 32 use as_bad instead of as_warn.
	(match_float_constant): Rewrite check regarding FP register width.  Add
	support for generating constants when MXHC1 is present.  Handle fp=xx
	to comply with the ABI.
	(macro): Update M_LI_DD similarly to match_float_constant.  Generate
	MTHC1 when available.  Check that correct code can be generated for
	fp=xx and fp=64 ABIs.
	(parse_code_option, s_mipsset): Add fp=xx, oddspreg and nooddspreg
	options.
	(mips_convert_ase_flags): New static function.
	(mips_elf_final_processing): Use fpabi == Val_GNU_MIPS_ABI_FP_OLD_64
	to determine when to add the EF_MIPS_FP64 flag.  Populate the
	.MIPS.abiflags section.
	(md_mips_end): Update .gnu_attribute based on command line and .module
	as applicable.  Use check_fpabi to ensure .gnu.attribute and command
	line/.module options are consistent.
	* doc/as.texinfo: Add missing -mgp64/-mfp64 options and document new
	-mfpxx, -modd-spreg and -mno-odd-spreg options.
	* doc/c-mips.texi: Document -mfpxx, -modd-spreg, -mno-odd-spreg,
	gnu_attribute values and FP ABIs.

2014-07-27  Joel Sherrill <joel.sherrill@oarcorp.com>

	Add RTEMS target support and simplify matching

	* gas/configure.tgt (or1k*-*-rtems*): Ensure a match.
	(or1k*-*-*): Use or1k* to match or1knd and or1kZ.

2014-07-27  Anthony Green  <green@moxielogic.com>

	* configure.tgt (generic_target): Add moxie-*-moxiebox*
	* config/tc-moxie.c: Remove moxie_target_format.
	(md_begin): Set default target_big_endian.
	* config/tc-moxie.h: Only set TARGET_BYTES_BIG_ENDIAN if unset.
	(TARGET_FORMAT): Set based on target_big_endian.

2014-07-26  Alan Modra  <amodra@gmail.com>

	* config/bfin-parse.y: Don't include obstack.h.
	* config/obj-aout.c: Likewise.
	* config/obj-coff.c: Likewise.
	* config/obj-som.c: Likewise.
	* config/tc-bfin.c: Likewise.
	* config/tc-i960.c: Likewise.
	* config/tc-rl78.c: Likewise.
	* config/tc-rx.c: Likewise.
	* config/tc-tic4x.c: Likewise.
	* expr.c: Likewise.
	* listing.c: Likewise.
	* config/obj-elf.c (elf_file_symbol): Make name_length a size_t.
	* config/tc-aarch64.c (symbol_locate): Likewise.
	* config/tc-arm.c (symbol_locate): Likewise.
	* config/tc-mmix.c (mmix_handle_mmixal): Make len_0 a size_t.
	* config/tc-score.c (s3_build_score_ops_hsh): Make len a size_t.
	(s3_build_dependency_insn_hsh): Likewise.
	* config/tc-score7.c (s7_build_score_ops_hsh): Likewise.
	(s7_build_dependency_insn_hsh): Likewise.
	* frags.c (frag_grow): Make parameter a size_t, and use size_t locals.
	(frag_new): Make parameter a size_t.
	(frag_var_init): Make max_chars and var parameters size_t.
	(frag_var, frag_variant): Likewise.
	(frag_room): Return a size_t.
	(frag_align_pattern): Make n_fill parameter a size_t.
	* frags.h: Update function prototypes.
	* symbols.c (save_symbol_name): Make name_length a size_t.

2014-07-22  Sergey Guriev  <sergey.s.guriev@intel.com>
	    Alexander Ivchenko  <alexander.ivchenko@intel.com>
	    Maxim Kuznetsov  <maxim.kuznetsov@intel.com>
	    Sergey Lega  <sergey.s.lega@intel.com>
	    Anna Tikhonova  <anna.tikhonova@intel.com>
	    Ilya Tocar  <ilya.tocar@intel.com>
	    Andrey Turetskiy  <andrey.turetskiy@intel.com>
	    Ilya Verbin  <ilya.verbin@intel.com>
	    Kirill Yukhin  <kirill.yukhin@intel.com>
	    Michael Zolotukhin  <michael.v.zolotukhin@intel.com>

	* config/tc-i386.c (cpu_arch): Add .avx512dq, CPU_AVX512DQ_FLAGS.
	* doc/c-i386.texi: Document avx512dq/.avx512dq.

2014-07-22  Sergey Guriev  <sergey.s.guriev@intel.com>
	    Alexander Ivchenko  <alexander.ivchenko@intel.com>
	    Maxim Kuznetsov  <maxim.kuznetsov@intel.com>
	    Sergey Lega  <sergey.s.lega@intel.com>
	    Anna Tikhonova  <anna.tikhonova@intel.com>
	    Ilya Tocar  <ilya.tocar@intel.com>
	    Andrey Turetskiy  <andrey.turetskiy@intel.com>
	    Ilya Verbin  <ilya.verbin@intel.com>
	    Kirill Yukhin  <kirill.yukhin@intel.com>
	    Michael Zolotukhin  <michael.v.zolotukhin@intel.com>

	* config/tc-i386.c (cpu_arch): Add .avx512bw, CPU_AVX512BW_FLAGS.
	* doc/c-i386.texi: Document avx512bw/.avx512bw.

2014-07-22  Sergey Guriev  <sergey.s.guriev@intel.com>
	    Alexander Ivchenko  <alexander.ivchenko@intel.com>
	    Maxim Kuznetsov  <maxim.kuznetsov@intel.com>
	    Sergey Lega  <sergey.s.lega@intel.com>
	    Anna Tikhonova  <anna.tikhonova@intel.com>
	    Ilya Tocar  <ilya.tocar@intel.com>
	    Andrey Turetskiy  <andrey.turetskiy@intel.com>
	    Ilya Verbin  <ilya.verbin@intel.com>
	    Kirill Yukhin  <kirill.yukhin@intel.com>
	    Michael Zolotukhin  <michael.v.zolotukhin@intel.com>

	* config/tc-i386.c (cpu_arch): Add .avx512vl, CPU_AVX512VL_FLAGS.
	(build_vex_prefix): Don't abort on VEX.W.
	(check_VecOperands): Support BROADCAST_1TO4 and BROADCAST_1TO2.
	(check_VecOperations): Ditto.
	* doc/c-i386.texi: Document avx512vl/.avx512vl.

2014-07-21  Joel Sherrill  <joel.sherrill@oarcorp.com>

	Add or reactivate or1k-*-rtems*
	* gas/configure.tgt (or1k-*-rtems*): Add.

2014-07-17  Ilya Tocar  <ilya.tocar@intel.com>

	* config/tc-i386.c (parse_register): Set need_vrex.

2014-07-15  Jiong Wang  <jiong.wang@arm.com>

	* config/tc-arm.c (add_to_lit_pool): Use "inst.operands[1].imm" for
	sign extension.  Casting the type of imm1 and imm2 to offsetT.  Fix
	one logic error when checking X_op.

2014-07-14  Andreas Schwab  <schwab@linux-m68k.org>

	* config/tc-m68k.c (md_convert_frag_1): Don't complain with
	--pcrel about TAB (DBCCLBR, LONG) conversion.

2014-07-12  David Majnemer  <david.majnemer@gmail.com>

	* read.c (assign_symbol): Don't force "set" symbols local for PE.

2014-07-08  Jiong Wang  <jiong.wang@arm.com>

	* config/tc-arm.c (literal_pool): New field "alignment".
	(find_or_make_literal_pool): Initialize "alignment" to 2.
	(s_ltorg): Align the pool using value of "alignment"
	(parse_big_immediate): New parameter "in_exp". Return
	parsed expression if "in_exp" is not null.
	(parse_address_main): Invoke "parse_big_immediate" for
	constant parameter.
	(add_to_lit_pool): Add one parameter 'nbytes'.
	Split 8 byte entry into two 4 byte entry.
	Add padding to align 8 byte entry to 8 byte boundary.
	(encode_arm_cp_address): Generate literal pool entry if possible.
	(move_or_literal_pool): Generate entry for vldr case.
	(enum lit_type): New enum type.
	(do_ldst): Use new enum type.
	(do_ldstv4): Likewise.
	(do_t_ldst): Likewise.
	(neon_write_immbits): Support Thumb-2 mode.

2014-07-07  Barney Stratford  <barney_stratford@fastmail.fm>

	* config/tc-avr.c (avr_operand): Permit referring to r26-r31 by
	name as [xyz][hl].  Permit using a symbol whoes name begins with
	‘r’ to refer to a register.
	Allow arbitrary expressions for the P and p operators.
	(md_apply_fix): Check the BFD_RELOC_AVR_PORT5 and
	BFD_RELOC_AVR_PORT6 relocations.

2014-07-04  Alan Modra  <amodra@gmail.com>

	* doc/internals.texi: Update "configure.in" comments.
	* acinclude.m4: Likewise.
	* config/tc-sparc.c: Likewise.

2014-07-04  Alan Modra  <amodra@gmail.com>

	* configure.ac: Rename from configure.in.
	* Makefile.in: Regenerate.
	* config.in: Regenerate.
	* doc/Makefile.in: Regenerate.

2014-07-04  Alan Modra  <amodra@gmail.com>

	* doc/Makefile.am (CONFIG_STATUS_DEPENDENCIES): Delete.
	* doc/Makefile.in: Regenerate.

2014-07-04  Alan Modra  <amodra@gmail.com>

	* configure.in: Include bfd/version.m4.
	(AC_INIT, AM_INIT_AUTOMAKE): Use modern form.
	(BFD_VERSION): Delete.
	* configure.com: Get bfd version from bfd/version.m4.
	* Makefile.am (CONFIG_STATUS_DEPENDENCIES): Remove bfd/configure.in.
	* configure: Regenerate.
	* Makefile.in: Regenerate.
	* doc/Makefile.in: Regenerate.

2014-07-01  Barney Stratford   <barney_stratford@fastmail.fm>
            Senthil Kumar Selvaraj  <senthil_kumar.selvaraj@atmel.com>
            Pitchumani Sivanupandi  <pitchumani.s@atmel.com>
            Soundararajan  <Sounderarajan.D@atmel.com>

	* config/tc-avr.c (mcu_types): Add avrtiny arch.
	Add avrtiny arch devices attiny4, attiny5, attiny9, attiny10, attiny20
	and attiny40.
	(md_show_usage): Add avrtiny arch in usage message.
	(avr_operand): validate and issue error for invalid register for
	avrtiny.
	add new reloc exp for 16 bit lds/sts instruction.
	(md_apply_fix): check 16 bit lds/sts operand for out of range and
	encode.
	(md_assemble): check ISA for arch and issue diagnostic.
	* NEWS: Mention new support.
	* doc/c-avr.texi: Document support for avrtiny architecture.

2014-06-27  Alan Modra  <amodra@gmail.com>

	* config/obj-macho.c (obj_mach_o_set_symbol_qualifier): Don't set
	SYM_MACHO_FIELDS_NOT_VALIDATED after reporting an error.
	(obj_mach_o_frob_label): Avoid cascading errors.
	(obj_mach_o_frob_symbol): Don't set SYM_MACHO_FIELDS_NOT_VALIDATED.

2014-06-18  DJ Delorie  <dj@redhat.com>

	* config/rx-parse.y (BSET, BCLR, BTST, BNOT, BMCMD): Make .B
	suffix optional.

2014-06-17  Hans-Peter Nilsson  <hp@bitrange.com>

	* config/tc-mmix.c (loc_assert_s): New member frag.
	(s_loc): Set it.
	(mmix_md_end): If an error is reported for a LOC expression, patch
	up the related frag.

2014-06-17  Chris Metcalf  <cmetcalf@tilera.com>

	PR gas/16908
	* macro.c (buffer_and_nest): Honour #line directives inside
	macros.

2014-06-17 Jiong Wang <jiong.wang@arm.com>

	* config/tc-arm.c (depr_it_insns): New check for inc/dec sp.

2014-06-17  Hans-Peter Nilsson  <hp@axis.com>

	* config/tc-cris.c (cris_bad): New function.
	(cris_process_instruction): Where applicable, use it instead of
	as_bad.

2014-06-16  Nick Clifton  <nickc@redhat.com>

	* config/tc-aarch64.c (md_apply_fix): Ignore unused relocs.

2014-06-16  Jiong Wang  <jiong.wang@arm.com>

	* config/tc-aarch64.c (END_OF_INSN): New macro.
	(parse_operands): Handle operand given and in wrong format when
	operand is optional.

2014-06-16  Alan Modra  <amodra@gmail.com>

	* write.h (subsegs_finish): Delete declaration.
	* write.c (subsegs_finish): Make static.
	(write_object_file): Call subsegs_finish from here.  Don't print
	warning and error count here..
	* as.c (main): ..do so here instead.  Remove dead code for "no
	object file generated".  Split out count strings to better support
	internationalisation.  Don't call subsegs_finish. Tidy setting of
	"keep_it".  Run write_object_file even after errors.
	(keep_it): Make static.
	* config/obj-elf.c (elf_frob_symbol): Remove assert.
	(elf_frob_file_before_adjust): Likewise.

2014-06-16  Alan Modra  <amodra@gmail.com>

	* config/tc-dlx.c (machine_ip): Move initialisation of the_insn
	earlier.

2014-06-16  Alan Modra  <amodra@gmail.com>

	* config/tc-i386.c (reloc): Don't avoid pcrel check for
	BFD_RELOC_SIZE64.  Return NO_RELOC on failing pcrel check.

2014-06-16  Alan Modra  <amodra@gmail.com>

	* config/tc-tic6x.c (s_tic6x_ehtype): Clear after frag_more.
	(tic6x_output_exidx_entry): Likewise.
	(md_apply_fix): Simplify 1 byte md_number_to_chars.

2014-06-16  Alan Modra  <amodra@gmail.com>

	* config/tc-tic54x.c (tic54x_mlib): Don't write garbage past
	end of archive to temp file.
	(tic54x_start_line_hook): Start scan for parallel on next line,
	not one char into next line (which may overrun the buffer).

2014-06-16  Alan Modra  <amodra@gmail.com>

	* config/tc-vax.c (md_apply_fix): Rewrite.
	(tc_gen_reloc, vax_cons, vax_cons_fix_new): Style: Use NO_RELOC
	define rather than the equivalent BFD_RELOC_NONE.

2014-06-16  Alan Modra  <amodra@gmail.com>

	* config/tc-arm.c (s_arm_elf_cons): Initialise after frag_more.
	(md_apply_fix): Delete now unnecessary zeroing for BFD_RELOC_ARM_GOT*
	and BFD_RELOC_ARM_TLS* relocs.  Simplify BFD_RELOC_8 case.

2014-06-16  Alan Modra  <amodra@gmail.com>

	* config/tc-cris.c (md_create_long_jump): Follow "short" jump
	with a nop rather than leaving uninitialised.

2014-06-13  Chen Gang  <gang.chen.5i5j@gmail.com>

	* config/tc-score7.c: Replace sprintf with strcpy where
	appropriate.
	(s7_b32_relax_to_b16): Use symbol_get_frag() to access a symbol's
	frag.
	* config/tc-score.c (s3_relax_branch_inst16): Likewise.
	(s3_relax_cmpbranch_inst32): Likewise.

2014-06-07  Alan Modra  <amodra@gmail.com>

	* config/tc-ppc.c (ppc_insert_operand): Handle PPC_OPERAND_SIGNOPT
	on unsigned fields.  Comment on PPC_OPERAND_SIGNOPT signed fields
	in 64-bit mode.

2014-06-02  Martin Storsjo  <martin@martin.st>

	* doc/c-aarch64.texi: Fix the documentation on :pg_hi21:.

2014-06-05  Joel Brobecker  <brobecker@adacore.com>

	* Makefile.am (CONFIG_STATUS_DEPENDENCIES): Add dependency on
	bfd's development.sh.
	* Makefile.in, configure: Regenerate.

2014-06-03  Nick Clifton  <nickc@redhat.com>

	* config/tc-msp430.c (OPTION_WARN_INTR_NOPS): Use y instead of z.
	(OPTION_NO_WARN_INTR_NOPS): Use Y instead of Z.
	* doc/c-msp430.texi: Update command line option description.

2014-05-22  Alan Modra  <amodra@gmail.com>

	* listing.c (listing_warning, listing_error): Add space after colon.
	* messages.c (as_warn_internal, as_bad_internal): Use the same
	string as above.

2014-05-20  Matthew Fortune  <matthew.fortune@imgtec.com>

	* config/tc-mips.c (file_mips_opts_checked): New static global.
	(s_module): New static function.
	(file_ase): Remove.
	(mips_pseudo_table): Add .module handler.
	(mips_set_ase): Add opts argument and use instead of mips_opts.
	(md_assemble): Use file_mips_check_options.
	(md_parse_option): Update to use file_mips_opts instead of mips_opts.
	(mips_set_architecture): Delete function.  Moved to...
	(mips_after_parse_args): Here.  All logic now applies to
	file_mips_opts first and then copies the final state to mips_opts.
	Move error checking and defaults inference to mips_check_options and
	file_mips_check_options.
	(mips_check_options): New static function.  Common option checking for
	command line, .module and .set.  Use .module values in error messages
	instead of refering to command line options.
	(file_mips_check_options): New static function.  A wrapper for
	mips_check_options with file_mips_opts.  Updates BFD arch based on
	final options.
	(s_mipsset): Split into s_mipsset and parse_code_option.  Settings
	supported by both .set and .module are moved to parse_code_option.
	Warnings and errors are kept in s_mipsset because when
	parse_code_option is used with s_module the warnings are deferred
	until code is generated.  Any setting supporting 'default' value is
	kept in s_mipsset as it is not applicable to s_module. Inferred
	settings are also kept in s_mipsset as s_module does not infer any
	settings.  Use mips_check_options.
	(parse_code_option): New static function derived from s_mipsset.
	(s_module): New static function that implements .module.  Allows file
	level settings to be changed until code is generated.
	(s_cpload, s_cpsetup, s_cplocal): Use file_mips_check_options.
	(s_cprestore, s_cpreturn, s_cpadd, mips_address_bytes): Likewise.
	(mips_elf_final_processing): Update file_ase to file_mips_opts.ase.
	(md_mips_end): Use file_mips_check_options.
	* doc/c-mips.texi: Document .module.

2014-05-20  Matthew Fortune  <matthew.fortune@imgtec.com>

	* messages.c (as_warn_internal): Remove extra whitespace from
	warning messages.

2014-05-20  Matthew Fortune  <matthew.fortune@imgtec.com>

	* config/tc-mips.c (FP64_ASES): Add ASE_MSA.
	(mips_after_parse_args): Do not select ASE_MSA without -mfp64.

2014-05-20  Mike Stump  <mikestump@comcast.net>

	* messages.c (as_warn_internal): Ensure we don't interleave output
	within a single line when make -j is used.
	(as_bad_internal): Likewise.

2014-05-20  Richard Sandiford  <rdsandiford@googlemail.com>

	* config/obj-elf.h (obj_elf_seen_attribute): Declare.
	* config/obj-elf.c (recorded_attribute_info): New structure.
	(recorded_attributes): New variable.
	(record_attribute, obj_elf_seen_attribute): New functions.
	(obj_elf_vendor_attribute): Record which attributes have been seen.

2014-05-20  Nick Clifton  <nickc@redhat.com>

	* config/tc-msp430.c (CHECK_RELOC_MSP430): Add OP parameter.
	Generate BFD_RELOC_MSP430_ABS_HI16 if vshift is 1.
	(msp430_srcoperand): Store vshift value in operand.

2014-05-19  Nick Clifton  <nickc@redhat.com>

	PR gas/16858
	* config/tc-i386.c (md_apply_fix): Improve the detection of code
	symbols for 32-bit PE targets.

2014-05-18  Richard Sandiford  <rdsandiford@googlemail.com>

	* config/tc-mips.c (md_obj_begin): Delete.
	(md_obj_end): Fold into...
	(md_mips_end): ...here.  Move to end of file.

2014-05-17  Nick Clifton  <nickc@redhat.com>

	PR gas/16946
	* config/tc-v850.c (handle_ctoff): Generate an error if called
	when using the RH850 ABI.

2014-05-16  Kaushik Phata  <Kaushik.Phatak@kpit.com>

	* config/tc-rl78.c (enum options): Add OPTION_32BIT_DOUBLES
	and OPTION_64BIT_DOUBLES.
	(md_longopts): Add -m32bit-doubles and -m64bit-doubles.
	(md_parse_option): Parse -m32bit-doubles and -m64bit-doubles.
	(md_show_usage): Show all of the RL78 options.
	(rl78_float_cons): New static functions.
	(md_pseudo_table): Update handler for "double".
	* doc/c-rl78.texi: Document new options.
	* doc/as.texinfo: Likewise.

2014-05-13  Matthew Fortune  <matthew.fortune@imgtec.com>

	* config/tc-mips.c (mips_set_options): Rename gp32 to gp throughout.
	(HAVE_32BIT_GPRS, HAVE_64BIT_GPRS): Remove. Re-implement via GPR_SIZE.
	(HAVE_32BIT_FPRS, HAVE_64BIT_FPRS): Remove. Re-implement via FPR_SIZE.
	(GPR_SIZE, FPR_SIZE): New macros. Use throughout.

2014-05-08  Matthew Fortune  <matthew.fortune@imgtec.com>

	* config/tc-mips.c (md_parse_option): Update missed file_mips_isa
	references.

2014-05-08  Matthew Fortune  <matthew.fortune@imgtec.com>

	* config/tc-mips.c (mips_set_options): Rename fp32 field to fp.
	Update fp32 == 0 to fp == 64 and fp32 == 1 to fp != 64 throughout.
	(file_mips_gp32, file_mips_fp32, file_mips_soft_float,
	file_mips_single_float, file_mips_isa, file_mips_arch): Merge into
	one struct...
	(file_mips_opts): Here. New static global. Update throughout.
	(mips_opts): Update defaults for gp32 and fp.

2014-05-08  Matthew Fortune  <matthew.fortune@imgtec.com>

	* config/tc-mips.c (streq): Define.
	(mips_convert_symbolic_attribute): New function.
	* config/tc-mips.h (CONVERT_SYMBOLIC_ATTRIBUTE): Define.
	(mips_convert_symbolic_attribute): New prototype.

2014-05-02  Max Filippov  <jcmvbkbc@gmail.com>

	* config/tc-xtensa.c (md_apply_fix): mark BFD_RELOC_XTENSA_DIFF*
	fixups as signed.

2014-05-07  Andrew Bennett  <andrew.bennett@imgtec.com>

	* tc-mips.c (ISA_SUPPORTS_MIPS16E): Add mips32r3, mips32r5, mips64r3
	and mips64r5.
	(ISA_HAS_64BIT_FPRS): Likewise.
	(ISA_HAS_ROR): Likewise.
	(ISA_HAS_ODD_SINGLE_FPR): Likewise.
	(ISA_HAS_MXHC1): Likewise.
	(hilo_interlocks): Likewise.
	(md_longopts): Likewise.
	(ISA_HAS_64BIT_REGS): Add mips64r3 and mips64r5.
	(ISA_HAS_DROR): Likewise.
	(options): Add OPTION_MIPS32R3, OPTION_MIPS32R5, OPTION_MIPS64R3, and
	OPTION_MIPS64R5.
	(mips_isa_rev): Add support for mips32r3, mips32r5, mips64r3 and
	mips64r5.
	(md_parse_option): Likewise.
	(s_mipsset): Likewise.
	(mips_cpu_info_table): Add entries for mips32r3, mips32r5, mips64r3
	and mips64r5.  Also change p5600 entry to be mips32r5.
	* configure.in: Add support for mips32r3, mips32r5, mips64r3 and
	mips64r5.
	* configure: Regenerate.
	* doc/c-mips.texi: Document the -mips32r3, -mips32r5, -mips64r3 and
	-mips64r5 command line options.
	* doc/as.texinfo: Likewise.

2014-04-28  Nick Clifton  <nickc@redhat.com>

	PR gas/16858
	* config/tc-i386.c (md_apply_fix): Do not adjust value of
	pc-relative fixes against weak symbols.

2014-04-26  Alan Modra  <amodra@gmail.com>

	* po/POTFILES.in: Regenerate.

2014-04-24  Nick Clifton  <nickc@redhat.com>

	* config/tc-arm.c (s_ltorg): Only create a mapping symbol for ELF
	based targets.

2014-04-23  Will Newton  <will.newton@linaro.org>

	* config/tc-arm.c (s_ltorg): Call make_mapping_symbol
	directly instead of mapping_state.

2014-04-23  Andrew Bennett  <andrew.bennett@imgtec.com>

	* config/tc-mips.c (options): Add OPTION_XPA and OPTION_NO_XPA.
	(md_longopts): Add xpa and no-xpa command line options.
	(mips_ases): Add MIPS XPA ASE.
	(mips_cpu_info_table): Update p5600 entry to allow the XPA ASE.
	* doc/as.texinfo: Document the MIPS XPA command line options.
	* doc/c-mips.texi: Document the MIPS XPA command line options,
	and assembler directives.

2014-04-22  Sandra Loosemore  <sandra@codesourcery.com>

	* config/tc-nios2.c (nios2_consume_arg): Add case for 'E' to
	unbreak self-test mode.

2014-04-22  Max Filippov  <jcmvbkbc@gmail.com>

	* config/tc-xtensa.c (xtensa_handle_align): record alignment for the
	first section frag.

2014-04-22  Christian Svensson  <blue@cmd.nu>

	* Makefile.am: Remove openrisc and or32 support.  Add support for or1k.
	* configure.in: Likewise.
	* configure.tgt: Likewise.
	* doc/as.texinfo: Likewise.
	* config/obj-coff.h: Likewise.
	* config/tc-or1k.c: New file.
	* config/tc-or1k.h: New file.
	* config/tc-openrisc.c: Delete.
	* config/tc-openrisc.h: Delete.
	* config/tc-or32.c: Delete.
	* config/tc-or32.h: Delete.
	* Makefile.in: Regenerate.
	* configure: Regenerate.

2014-04-16  Alan Modra  <amodra@gmail.com>

	* config/tc-tilegx.h (TC_CONS_FIX_NEW): Add RELOC arg.
	* config/tc-tilepro.h (TC_CONS_FIX_NEW): Likewise.

2014-04-10  Senthil Kumar Selvaraj  <senthil_kumar.selvaraj@atmel.com>

	* config/tc-avr.c: Add new flag mlink-relax.
	(md_show_usage): Add flag and help text.
	(md_parse_option): Record whether link relax is turned on.
	(relaxable_section): New.
	(avr_validate_fix_sub): New.
	(avr_force_relocation): New.
	(md_apply_fix): Generate DIFF reloc.
	(avr_allow_local_subtract): New.

	* config/tc-avr.h (TC_LINKRELAX_FIXUP): Define to 0.
	(TC_FORCE_RELOCATION): Define.
	(TC_FORCE_RELOCATION_SUB_SAME): Define.
	(TC_VALIDATE_FIX_SUB): Define.
	(avr_force_relocation): Declare.
	(avr_validate_fix_sub): Declare.
	(md_allow_local_subtract): Define.
	(avr_allow_local_subtract): Declare.

2014-04-10  Andrew Bennett  <andrew.bennett@imgtec.com>

	* config/tc-mips.c (mips_cpu_info_table): Add P5600
	configuation.
	* doc/c-mips.texi: Document p5600.

2014-04-09  Nick Clifton  <nickc@redhat.com>

	* config/tc-rl78.h (TC_CONS_FIX_NEW): Add RELOC parameter.
	* config/tc-z80.h (TC_CONS_FIX_NEW): Discard RELOC parameter.
	* config/tc-aarch64.h (TC_CONS_FIX_NEW): Discard RELOC parameter.
	* read.c (emit_expr_fix): Mark the r parameter as potentially
	unused.

2014-04-09  Alan Modra  <amodra@gmail.com>

	* config/tc-ppc.c (warn_476, last_insn, last_seg, last_subseg):
	New static vars.
	(md_longopts, md_parse_option, md_show_usage): Add --ppc476-workaround.
	(ppc_elf_cons_fix_check): New function.
	(md_assemble): Set last_insn, last_seg, last_subseg.
	(ppc_byte, md_apply_fix): Handle warn_476.
	* config/tc-ppc.h (TC_CONS_FIX_CHECK): Define.
	(ppc_elf_cons_fix_check): Declare.
	* read.c (cons_worker): Invoke TC_CONS_FIX_CHECK.

2014-04-09  Alan Modra  <amodra@gmail.com>

	* gas/config/tc-alpha.h (TC_CONS_FIX_NEW): Add RELOC parameter.
	* gas/config/tc-arc.c (arc_cons_fix_new): Add reloc parameter.
	* gas/config/tc-arc.h (arc_cons_fix_new): Update prototype.
	(TC_CONS_FIX_NEW): Add RELOC parameter.
	* gas/config/tc-arm.c (cons_fix_new_arm): Similarly
	* gas/config/tc-arm.h (cons_fix_new_arm, TC_CONS_FIX_NEW): Similarly.
	* gas/config/tc-cr16.c (cr16_cons_fix_new): Similarly.
	* gas/config/tc-cr16.h (cr16_cons_fix_new, TC_CONS_FIX_NEW): Similarly.
	* gas/config/tc-crx.h (TC_CONS_FIX_NEW): Similarly.
	* gas/config/tc-m32c.c (m32c_cons_fix_new): Similarly.
	* gas/config/tc-m32c.h (m32c_cons_fix_new, TC_CONS_FIX_NEW): Similarly.
	* gas/config/tc-mn10300.c (mn10300_cons_fix_new): Similarly.
	* gas/config/tc-mn10300.h (mn10300_cons_fix_new, TC_CONS_FIX_NEW):
	Similarly.
	* gas/config/tc-ns32k.c (cons_fix_new_ns32k): Similarly.
	* gas/config/tc-ns32k.h (cons_fix_new_ns32k): Similarly.
	* gas/config/tc-pj.c (pj_cons_fix_new_pj): Similarly.
	* gas/config/tc-pj.h (pj_cons_fix_new_pj, TC_CONS_FIX_NEW): Similarly.
	* gas/config/tc-rx.c (rx_cons_fix_new): Similarly.
	* gas/config/tc-rx.h (rx_cons_fix_new, TC_CONS_FIX_NEW): Similarly.
	* gas/config/tc-sh.c (sh_cons_fix_new): Similarly.
	* gas/config/tc-sh.h (sh_cons_fix_new, TC_CONS_FIX_NEW): Similarly.
	* gas/config/tc-tic54x.c (tic54x_cons_fix_new): Similarly.
	* gas/config/tc-tic54x.h (tic54x_cons_fix_new, TC_CONS_FIX_NEW):
	Similarly.
	* gas/config/tc-tic6x.c (tic6x_cons_fix_new): Similarly.
	* gas/config/tc-tic6x.h (tic6x_cons_fix_new, TC_CONS_FIX_NEW):
	Similarly.
	* gas/config/tc-arc.c (arc_parse_cons_expression): Return reloc.
	* gas/config/tc-arc.h (arc_parse_cons_expression): Update proto.
	* gas/config/tc-avr.c (exp_mod_data): Make global.
	(pexp_mod_data): Delete.
	(avr_parse_cons_expression): Return exp_mod_data pointer.
	(avr_cons_fix_new): Add exp_mod_data_t pointer param.
	(exp_mod_data_t): Move typedef..
	* gas/config/tc-avr.h: ..to here.
	(exp_mod_data): Declare.
	(TC_PARSE_CONS_RETURN_TYPE, TC_PARSE_CONS_RETURN_NONE): Define.
	(avr_parse_cons_expression, avr_cons_fix_new): Update prototype.
	(TC_CONS_FIX_NEW): Update.
	* gas/config/tc-hppa.c (hppa_field_selector): Delete static var.
	(cons_fix_new_hppa): Add hppa_field_selector param.
	(fix_new_hppa): Adjust.
	(parse_cons_expression_hppa): Return field selector.
	* gas/config/tc-hppa.h (parse_cons_expression_hppa): Update proto.
	(cons_fix_new_hppa): Likewise.
	(TC_PARSE_CONS_RETURN_TYPE, TC_PARSE_CONS_RETURN_NONE): Define.
	* gas/config/tc-i386.c (got_reloc): Delete static var.
	(x86_cons_fix_new): Add reloc param.
	(x86_cons): Return got reloc.
	* gas/config/tc-i386.h (x86_cons, x86_cons_fix_new): Update proto.
	(TC_CONS_FIX_NEW): Add RELOC param.
	* gas/config/tc-ia64.c (ia64_cons_fix_new): Add reloc param.  Adjust
	calls.
	* gas/config/tc-ia64.h (ia64_cons_fix_new): Update prototype.
	(TC_CONS_FIX_NEW): Add reloc param.
	* gas/config/tc-microblaze.c (parse_cons_expression_microblaze):
	Return reloc.
	(cons_fix_new_microblaze): Add reloc param.
	* gas/config/tc-microblaze.h: Formatting.
	(parse_cons_expression_microblaze): Update proto.
	(cons_fix_new_microblaze): Likewise.
	* gas/config/tc-nios2.c (nios2_tls_ldo_reloc): Delete static var.
	(nios2_cons): Return ldo reloc.
	(nios2_cons_fix_new): Delete.
	* gas/config/tc-nios2.h (nios2_cons): Update prototype.
	(nios2_cons_fix_new, TC_CONS_FIX_NEW): Delete.
	* gas/config/tc-ppc.c (md_pseudo_table): Remove quad, long, word,
	short.  Make llong use cons.
	(ppc_elf_suffix): Return BFD_RELOC_NONE rather than BFD_RELOC_UNUSED.
	(ppc_elf_cons): Delete.
	(ppc_elf_parse_cons): New function.
	(ppc_elf_validate_fix): Don't check for BFD_RELOC_UNUSED.
	(md_assemble): Use BFD_RELOC_NONE rather than BFD_RELOC_UNUSED.
	* gas/config/tc-ppc.h (TC_PARSE_CONS_EXPRESSION): Define
	(ppc_elf_parse_cons): Declare.
	* gas/config/tc-sparc.c (sparc_cons_special_reloc): Delete static var.
	(sparc_cons): Return reloc specifier.
	(cons_fix_new_sparc): Add reloc specifier param.
	(sparc_cfi_emit_pcrel_expr): Use emit_expr_with_reloc.
	* gas/config/tc-sparc.h (TC_PARSE_CONS_RETURN_TYPE): Define.
	(TC_PARSE_CONS_RETURN_NONE): Define.
	(sparc_cons, cons_fix_new_sparc): Update prototype.
	* gas/config/tc-v850.c (hold_cons_reloc): Delete static var.
	(v850_reloc_prefix): Use BFD_RELOC_NONE rather than BFD_RELOC_UNUSED.
	(md_assemble): Likewise.
	(parse_cons_expression_v850): Return reloc.
	(cons_fix_new_v850): Add reloc parameter.
	* gas/config/tc-v850.h (parse_cons_expression_v850): Update proto.
	(cons_fix_new_v850): Likewise.
	* gas/config/tc-vax.c (vax_cons_special_reloc): Delete static var.
	(vax_cons): Return reloc.
	(vax_cons_fix_new): Add reloc parameter.
	* gas/config/tc-vax.h (vax_cons, vax_cons_fix_new): Update proto.
	* gas/config/tc-xstormy16.c (xstormy16_cons_fix_new): Add reloc param.
	* gas/config/tc-xstormy16.h (xstormy16_cons_fix_new): Update proto.
	* gas/dwarf2dbg.c (TC_PARSE_CONS_RETURN_NONE): Provide default.
	(emit_fixed_inc_line_addr): Adjust exmit_expr_fix calls.
	* gas/read.c (TC_PARSE_CONS_EXPRESSION): Return value.
	(do_parse_cons_expression): Adjust.
	(cons_worker): Pass return value from TC_PARSE_CONS_EXPRESSION
	to emit_expr_with_reloc.
	(emit_expr_with_reloc): New function handling reloc, mostly
	extracted from..
	(emit_expr): ..here.
	(emit_expr_fix): Add reloc param.  Adjust TC_CONS_FIX_NEW invocation.
	Handle reloc.
	(parse_mri_cons): Convert to ISO.
	* gas/read.h (TC_PARSE_CONS_RETURN_TYPE): Define.
	(TC_PARSE_CONS_RETURN_NONE): Define.
	(emit_expr_with_reloc): Declare.
	(emit_expr_fix): Update prototype.
	* gas/write.c (write_object_file): Update TC_CONS_FIX_NEW invocation.

2014-04-03  Ilya Tocar  <ilya.tocar@intel.com>

	* config/tc-i386.c (cpu_arch): Add .se1.
	* doc/c-i386.texi: Document .se1/se1.

2014-04-02  DJ Delorie  <dj@redhat.com>

	* config/tc-rl78.c (md_apply_fix): Add overflow warnings for
	pc-relative branches.

2014-04-02  Nick Clifton  <nickc@redhat.com>

	PR gas/16765
	* config/tc-arm.c (create_unwind_entry): Report an error if an
	attempt to recreate an unwind directive is encountered.

2014-03-27  Nick Clifton  <nickc@redhat.com>

	* config/tc-score.c (s3_parse_pce_inst): Add "%s" parameter to
	sprintf in order to avoid a compile time warning.

2014-03-26  Nick Clifton  <nickc@redhat.com>

	* config/tc-rl78.c (rl78_op): Issue an error message if a 16-bit
	relocation is used on an 8-bit operand or vice versa.
	(tc_gen_reloc): Use the RL78_16U relocation for RL78_CODE.
	(md_apply_fix): Add support for RL78_HI8, RL78_HI16 and RL78_LO16.

2014-03-25  Nick Clifton  <nickc@redhat.com>

	* config/obj-coff-seh.c (obj_coff_seh_code): New function -
	switches the current segment back to the code segment recorded
	when seh_proc was last invoked.
	* config/obj-coff-seh.h (SEH_CMDS): Add seh_code.

2014-03-25  Alan Modra  <amodra@gmail.com>

	* config/tc-ppc.c (ppc_is_toc_sym): Revert 2014-03-05.
	(md_assemble): Likewise.  Warn.

2014-03-21  David Weatherford <weath@cadence.com>
            Max Filippov <jcmvbkbc@gmail.com>

	* config/tc-xtensa.c (xtensa_check_frag_count)
	xtensa_create_trampoline_frag,
	xtensa_maybe_create_trampoline_frag, init_trampoline_frag,
	find_trampoline_seg, search_trampolines, get_best_trampoline,
	check_and_update_trampolines, add_jump_to_trampoline,
	dump_trampolines): New functions.
	(md_parse_option): Add cases for --[no-]trampolines options.
	(md_assemble, finish_vinsn, xtensa_end): Add call to
	xtensa_check_frag_count.
	(xg_assemble_vliw_tokens): Add call to
	xtensa_maybe_create_trampoline_frag.
	(xtensa_relax_frag): Relax fragments with RELAX_TRAMPOLINE state.
	(relax_frag_immed): Relax jump instructions that cannot reach its
	target.
	* config/tc-xtensa.h (xtensa_relax_statesE::RELAX_TRAMPOLINE): New
	relax state.
	* doc/as.texinfo: Document --[no-]trampolines command-line options.
	* doc/c-xtensa.texi: Document trampolines relaxation and command
	line options.
	* frags.c (get_frag_count, clear_frag_count): New function.
	(frag_alloc): Increment totalfrags counter.
	* frags.h (get_frag_count, clear_frag_count): New function.

2014-03-20  DJ Delorie  <dj@redhat.com>

	* config/rl78-defs.h (RL78_RELAX_NONE, RL78_RELAX_BRANCH): Add.
	* config/rl78-parse.y (BC, BNC, BZ, BNZ, BH, BHZ, bt_bf): Call
	rl78_relax().
	* config/tc-rl78.h (md_relax_frag): Define.
	(rl78_relax_frag): Declare.
	* config/tc-rl78.c (rl78_relax): Add.
	(md_assemble): Set up the variable frags also when relaxing.
	(op_type_T): New.
	(rl78_opcode_type): New.
	(rl78_frag_fix_value): New.
	(md_estimate_size_before_relax): New-ish.
	(rl78_relax_frag): New.
	(md_convert_frag): New-ish.

2014-03-20  Richard Sandiford  <rdsandiford@googlemail.com>

	* config/tc-mips.h (DIFF_EXPR_OK, CFI_DIFF_EXPR_OK): Define.
	* config/tc-mips.c (md_pcrel_from): Remove error message.
	(md_apply_fix): Convert PC-relative BFD_RELOC_32s to
	BFD_RELOC_32_PCREL.  Report a specific error message for unhandled
	PC-relative expressions.  Handle BFD_RELOC_8.

2014-03-19  Jose E. Marchesi  <jose.marchesi@oracle.com>

	* config/tc-sparc.c (hpriv_reg_table): Added entries for
	%hstick_offset and %hstick_enable.
	* doc/c-sparc.texi (Sparc-Regs): Document the %hstick_offset and
	%hstick_enable hyperprivileged registers.

2014-03-19  Daniel Gutson <daniel.gutson@tallertechnologies.com>
	    Nick Clifton  <nickc@redhat.com>

	* config/tc-arm.c (codecomposer_syntax): New flag that states whether the
	CCS syntax compatibility mode is on or off.
	(asmfunc_states): New enum to represent the asmfunc directive state.
	(asmfunc_state): New variable holding the asmfunc directive state.
	(comment_chars): Rename to arm_comment_chars.
	(line_separator_chars): Rename to arm_line_separator_chars.
	(s_ccs_ref): New function that handles the .ref directive.
	(asmfunc_debug): New function.
	(s_ccs_asmfunc): New function that handles the .asmfunc directive.
	(s_ccs_endasmfunc): New function that handles the .endasmfunc directive.
	(s_ccs_def): New function that handles the .def directive.
	(tc_start_label_without_colon): New function.
	(md_pseudo_table): Added new CCS directives.
	(arm_ccs_mode): New function that handles the -mccs command line option.
	(arm_long_opts): Added new -mccs command line option.
	* config/tc-arm.h (LABELS_WITHOUT_COLONS): New macro.
	(TC_START_LABEL_WITHOUT_COLON): New macro.
	(tc_start_label_without_colon): Added extern function declaration.
	(tc_comment_chars): Define.
	(tc_line_separator_chars): Define.
	* app.c (do_scrub_begin): Use tc_line_separator_chars, if defined.
	* read.c (read_begin): Likewise.
	* doc/as.texinfo: Add documentation for the -mccs command line
	option.
	* doc/c-arm.texi: Likewise.
	* doc/internals.texi: Document tc_line_separator_chars.
	* NEWS: Mention the new feature.

2014-03-18  Jiong Wang  <jiong.wang@arm.com>

	* config/tc-aarch64.c (aarch64_opts): Add new option
	"mno-verbose-error".
	(verbose_error_p): Initialize to 1.
	* doc/c-aarch64.texi (AArch64 Options): Document -mverbose-error
	and -mno-verbose-error.

2014-03-17  Nick Clifton  <nickc@redhat.com>

	PR gas/16694
	* config/tc-arm.c (tc_arm_regname_to_dw2regnum): Parse VFP
	registers as well.

2014-03-13  Richard Earnshaw  <rearnsha@arm.com>
	    Jiong Wang  <Jiong.Wang@arm.com>

	* doc/c-aarch64.texi: Clean up some formatting issues.
	(AArch64 Options): Document -mcpu and -march.
	(AArch64 Extensions): New node.

2014-03-13  Tristan Gingold  <gingold@adacore.com>

	* config/tc-i386.c (use_big_obj): Declare.
	(OPTION_MBIG_OBJ): Define.
	(md_longopts): Add -mbig-obj option.
	(md_parse_option): Handle it.
	(md_show_usage): Display help for this option.
	(i386_target_format): Use bigobj for x86-64 if -mbig-obj.
	* doc/c-i386.texi: Document the option.

2014-03-12  Nick Clifton  <nickc@redhat.com>

	PR gas/16688
	* config/tc-aarch64.c (literal_expression): New structure.
	(literal_pool): Replace exp array with literal_expression array.
	(add_to_lit_pool): When adding a bignum cache the big value.
	(s_ltorg): When emitting a bignum initialise the global bignum
	array from the cached value.

2014-03-12  Alan Modra  <amodra@gmail.com>

	* Makefile.in: Regenerate.
	* config.in: Regenerate.
	* doc/Makefile.in: Regenerate.

2014-03-06  Pitchumani Sivanupandi  <pitchumani.s@atmel.com>
	Vishnu KS <Vishnu.k_s@atmel.com>
	Senthil Kumar Selvaraj  <senthil_kumar.selvaraj@atmel.com>
	Soundararajan <Soundararajan.dhakshinamoorthy@atmel.com>

	* gas/tc-avr.c: Add new devices
	avr25: ata5272, attiny828
	avr35: ata5505, attiny1634
	avr4: atmega8a, ata6285, ata6286, atmega48pa
	avr5: at90pwm161, ata5790, ata5795, atmega164pa, atmega165pa,
	atmega168pa, atmega32a, atmega64rfr2, atmega644rfr2, atmega64a,
	atmega16hva2
	avr51: atmega128a, atmega1284
	avrxmega2: atxmega16a4u, atxmega16c4, atxmega32a4u, atxmega32c4,
	atxmega32e5, atxmega16e5, atxmega8e5
	avrxmega4: atxmega64a3u, atxmega64a4u, atxmega64b1, atxmega64b3,
	atxmega64c3, atxmega64d4
	avrxmega6: atxmega128a3u, atxmega128b3, atxmega128c3,
	atxmega128d4, atxmega192a3u, atxmega192c3, atxmega256a3u,
	atxmega256c3, atxmega384c3, atxmega384d3
	avrxmega7: atxmega128a4u
	* doc/c-avr.texi: Ditto.

2014-03-05  Alan Modra  <amodra@gmail.com>

	Update copyright years.

2014-03-05  Alan Modra  <amodra@gmail.com>

	* config/tc-ppc.c (ppc_elf_suffix): Support @localentry.
	(md_apply_fix): Support R_PPC64_ADDR64_LOCAL.

2014-03-05  Alan Modra  <amodra@gmail.com>

	* config/tc-ppc.c (md_assemble): Move code adjusting reloc types
	later.  Merge absolute and relative branch reloc selection.
	Generate 16-bit relocs for most 16-bit insn fields given a
	non-constant expression.

2014-03-05  Alan Modra  <amodra@gmail.com>

	* config/tc-ppc.c (ppc_is_toc_sym): Remove OBJ_ELF support.
	(md_assemble): Don't call ppc_is_toc_sym for ELF.

2014-03-04  Heiher  <r@hev.cc>

	* config/tc-mips.c (mips_cpu_info_table): Use ISA_MIPS64R2 for
	Loongson-3A.

2014-03-03  Nick Clifton  <nickc@redhat.com>

	* config/msp430/msp430.c: Replace known mcu array with known
	msp430 ISA mcu name array.
	Accept any name for -mmcu option.
	Add -mz option to warn about missing NOP following an interrupt
	status change.
	(check_for_nop): New.
	(msp430_operands): Emit a warning, if requested, when an interrupt
	changing instruction is not followed by a NOP.
	* doc/c-msp430.c: Document -mz option.

2014-03-03  Alan Modra  <amodra@gmail.com>

	* config/bfin-lex-wrapper.c: Correct copyright date.
	* config/obj-fdpicelf.c: Likewise.
	* config/obj-fdpicelf.h: Likewise.
	* config/tc-frv.c: Correct copyright punctuation.
	* config/tc-ip2k.c: Likewise.
	* config/tc-iq2000.c: Likewise.
	* config/tc-mep.c: Likewise.
	* config/tc-tic4x.c: Likewise.
	* config/tc-tic4x.h: Likewise.

2014-03-01  Senthil Kumar Selvaraj <senthil_kumar.selvaraj@atmel.com>

	* config/tc-avr.c: Remove atxmega16x1.

2014-02-28  Alan Modra  <amodra@gmail.com>

	* dwarf2dbg.c (out_debug_line): Correct .debug_line header_length
	field for 64-bit dwarf.

2014-02-21  Ilya Tocar  <ilya.tocar@intel.com>

	* config/tc-i386.c (cpu_arch): Add .prefetchwt1.
	* doc/c-i386.texi: Document .prefetchwt1/prefetchwt1.

2014-02-12  Ilya Tocar  <ilya.tocar@intel.com>

	* config/tc-i386.c (cpu_arch): Add .clflushopt, .xsavec, .xsaves.
	* doc/c-i386.texi: Document .xsavec/xsavec/.xsaves/xsaves/
	clflushopt/.clfushopt.

2014-02-10  Alan Modra  <amodra@gmail.com>

	* po/POTFILES.in: Regenerate.
	* po/gas.pot: Regenerate.

2014-02-03  Sandra Loosemore  <sandra@codesourcery.com>

	* config/tc-nios2.c (md_apply_fix): Test for new relocs.
	(nios2_special_reloc): Add %call_lo, %call_hiadj, %got_lo,
	%got_hiadj relocation operators.  Sort table and add comment
	to explain ordering.
	(nios2_fix_adjustable): Test for new relocs.
	* doc/c-nios2.texi (Nios II Relocations): Document new relocation
	operators.

2014-01-30  Sandra Loosemore  <sandra@codesourcery.com>

	* config/tc-nios2.c (md_apply_fix): Handle BFD_RELOC_NIOS2_CALL26_NOAT.
	(nios2_assemble_args_m): Likewise.
	(md_assemble): Likewise.

2014-01-24  DJ Delorie  <dj@redhat.com>

	* config/tc-msp430.c (msp430_section): Always flag data sections,
	regardless of -md.
	(msp430_frob_section): New.  Make sure all sections are noticed if
	they have content.
	(msp430_lcomm): New.  Flag bss if .lcomm is seen.
	(msp430_comm): New.  Likewise.
	(md_pseudo_table): Add them.
	* config/tc-msp430.h (msp430_frob_section): Declare.
	(tc_frob_section): Define.

2014-01-23  Nick Clifton  <nickc@redhat.com>

	* config/tc-msp430.c (show_mcu_list): Delete.
	(md_parse_option): Accept any MCU name.  Accept several more
	variants for the -mcpu option.
	(md_show_usage): Do not call show_mcu_list.

2014-01-22  DJ Delorie  <dj@redhat.com>

	* config/tc-msp430.c (msp430_refsym): New: ".refsym <symbol>"
	* doc/c-msp430.texi (MSP430 Directives): Document it.

2014-01-22  Michael Zolotukhin  <michael.v.zolotukhin@gmail.com>

	* config/tc-i386.c (check_VecOperands): Remove regzmm from AVX2
	gather assert.

2014-01-22  Michael Zolotukhin  <michael.v.zolotukhin@gmail.com>

	PR gas/16489
	* config/tc-i386.c (check_VecOperands): Add check for invalid
	register set in AVX512 gathers.

2014-01-22  Alan Modra  <amodra@gmail.com>

	* config/tc-tic4x.c (md_shortopts): s/CONST/const/.

2014-01-21  DJ Delorie  <dj@redhat.com>

	* config/tc-rl78.c (require_end_of_expr): New.
	(md_operand): Call it.
	(rl78_cons_fix_new): Mark LO16, HI16, ahd HI8 internal relocations
	as not overflowing.

2014-01-17  Will Newton  <will.newton@linaro.org>

	* config/tc-arm.c (do_vfp_nsyn_cvt_fpv8): Set OP to 1
	for the s32.f64 flavours of VCVT.

2014-01-14  Nick Clifton  <nickc@redhat.com>

	PR gas/16434
	* config/tc-z80.c (wrong_match): Provide format string to
	as_warn.
	(parse_exp_not_indexed): Delete unused variable dummy.
	(emit_byte): Delete unused variable fixp.

2014-01-08  H.J. Lu  <hongjiu.lu@intel.com>

	* config/tc-i386.c (regbnd): Removed.
	(vec_disp8): Likewise.

2014-01-08  H.J. Lu  <hongjiu.lu@intel.com>

	* as.c (parse_args): Update copyright year to 2014.

2014-01-07  Tom Tromey  <tromey@redhat.com>

	* config/tc-tic30.c (debug): Avoid old VA_* compatibility
	wrappers.

2014-01-07  Tom Tromey  <tromey@redhat.com>

	* config/tc-microblaze.h (parse_cons_expression_microblaze): Don't
	use PARAMS.

2014-01-07  Tom Tromey  <tromey@redhat.com>

	* config/tc-xc16x.h: Don't use ANSI_PROTOTYPES.

2013-01-07  Philipp Tomsich  <philipp.tomsich@theobroma-systems.com>

	* config/tc-aarch64.c (aarch64_cpus): Add entry for "xgene-1"

For older changes see ChangeLog-2013

Copyright (C) 2014 Free Software Foundation, Inc.

Copying and distribution of this file, with or without modification,
are permitted in any medium without royalty provided the copyright
notice and this notice are preserved.

Local Variables:
mode: change-log
left-margin: 8
fill-column: 74
version-control: never
End:<|MERGE_RESOLUTION|>--- conflicted
+++ resolved
@@ -1,4 +1,3 @@
-<<<<<<< HEAD
 2014-11-17  Nick Clifton  <nickc@redhat.com>
 
 	Apply trunk patches:
@@ -8,7 +7,7 @@
 	PR binutils/17512
 	* config/obj-coff.c (coff_obj_symbol_new_hook): Set the is_sym
 	field.
-=======
+
 2014-11-17  Ilya Tocar  <ilya.tocar@intel.com>
 
 	* config/tc-i386.c (cpu_arch): Add .avx512vbmi.
@@ -28,7 +27,6 @@
 
 	* config/tc-i386.c (cpu_arch): Add .clwb.
 	* doc/c-i386.texi: Document it.
->>>>>>> ff67f476
 
 2014-11-14  H.J. Lu  <hongjiu.lu@intel.com>
 
