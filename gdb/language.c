/* Multiple source language support for GDB.

   Copyright (C) 1991-2017 Free Software Foundation, Inc.

   Contributed by the Department of Computer Science at the State University
   of New York at Buffalo.

   This file is part of GDB.

   This program is free software; you can redistribute it and/or modify
   it under the terms of the GNU General Public License as published by
   the Free Software Foundation; either version 3 of the License, or
   (at your option) any later version.

   This program is distributed in the hope that it will be useful,
   but WITHOUT ANY WARRANTY; without even the implied warranty of
   MERCHANTABILITY or FITNESS FOR A PARTICULAR PURPOSE.  See the
   GNU General Public License for more details.

   You should have received a copy of the GNU General Public License
   along with this program.  If not, see <http://www.gnu.org/licenses/>.  */

/* This file contains functions that return things that are specific
   to languages.  Each function should examine current_language if necessary,
   and return the appropriate result.  */

/* FIXME:  Most of these would be better organized as macros which
   return data out of a "language-specific" struct pointer that is set
   whenever the working language changes.  That would be a lot faster.  */

#include "defs.h"
#include <ctype.h>
#include "symtab.h"
#include "gdbtypes.h"
#include "value.h"
#include "gdbcmd.h"
#include "expression.h"
#include "language.h"
#include "varobj.h"
#include "target.h"
#include "parser-defs.h"
#include "demangle.h"
#include "symfile.h"
#include "cp-support.h"
#include "frame.h"
<<<<<<< HEAD
#include "dictionary.h"		/* for dict_hash  */
=======
#include "c-lang.h"
>>>>>>> ae3b3f34

extern void _initialize_language (void);

static void unk_lang_error (const char *);

static int unk_lang_parser (struct parser_state *);

static void show_check (char *, int);

static void set_check (char *, int);

static void set_range_case (void);

static void unk_lang_emit_char (int c, struct type *type,
				struct ui_file *stream, int quoter);

static void unk_lang_printchar (int c, struct type *type,
				struct ui_file *stream);

static void unk_lang_value_print (struct value *, struct ui_file *,
				  const struct value_print_options *);

static CORE_ADDR unk_lang_trampoline (struct frame_info *, CORE_ADDR pc);

/* Forward declaration */
extern const struct language_defn unknown_language_defn;

/* The current (default at startup) state of type and range checking.
   (If the modes are set to "auto", though, these are changed based
   on the default language at startup, and then again based on the
   language of the first source file.  */

enum range_mode range_mode = range_mode_auto;
enum range_check range_check = range_check_off;
enum case_mode case_mode = case_mode_auto;
enum case_sensitivity case_sensitivity = case_sensitive_on;

/* The current language and language_mode (see language.h).  */

const struct language_defn *current_language = &unknown_language_defn;
enum language_mode language_mode = language_mode_auto;

/* The language that the user expects to be typing in (the language
   of main(), or the last language we notified them about, or C).  */

const struct language_defn *expected_language;

/* The list of supported languages.  The list itself is malloc'd.  */

static const struct language_defn **languages;
static unsigned languages_size;
static unsigned languages_allocsize;
#define	DEFAULT_ALLOCSIZE 4

/* The current values of the "set language/type/range" enum
   commands.  */
static const char *language;
static const char *type;
static const char *range;
static const char *case_sensitive;

/* Warning issued when current_language and the language of the current
   frame do not match.  */
char lang_frame_mismatch_warn[] =
"Warning: the current language does not match this frame.";

/* This page contains the functions corresponding to GDB commands
   and their helpers.  */

/* Show command.  Display a warning if the language set
   does not match the frame.  */
static void
show_language_command (struct ui_file *file, int from_tty,
		       struct cmd_list_element *c, const char *value)
{
  enum language flang;		/* The language of the frame.  */

  if (language_mode == language_mode_auto)
    fprintf_filtered (gdb_stdout,
		      _("The current source language is "
			"\"auto; currently %s\".\n"),
		      current_language->la_name);
  else
    fprintf_filtered (gdb_stdout,
		      _("The current source language is \"%s\".\n"),
		      current_language->la_name);

  if (has_stack_frames ())
    {
      struct frame_info *frame;

      frame = get_selected_frame (NULL);
      flang = get_frame_language (frame);
      if (flang != language_unknown
	  && language_mode == language_mode_manual
	  && current_language->la_language != flang)
	printf_filtered ("%s\n", lang_frame_mismatch_warn);
    }
}

/* Set command.  Change the current working language.  */
static void
set_language_command (char *ignore, int from_tty, struct cmd_list_element *c)
{
  int i;
  enum language flang = language_unknown;

  /* Search the list of languages for a match.  */
  for (i = 0; i < languages_size; i++)
    {
      if (strcmp (languages[i]->la_name, language) == 0)
	{
	  /* Found it!  Go into manual mode, and use this language.  */
	  if (languages[i]->la_language == language_auto)
	    {
	      /* Enter auto mode.  Set to the current frame's language, if
                 known, or fallback to the initial language.  */
	      language_mode = language_mode_auto;
	      TRY
		{
		  struct frame_info *frame;

		  frame = get_selected_frame (NULL);
		  flang = get_frame_language (frame);
		}
	      CATCH (ex, RETURN_MASK_ERROR)
		{
		  flang = language_unknown;
		}
	      END_CATCH

	      if (flang != language_unknown)
		set_language (flang);
	      else
		set_initial_language ();
	      expected_language = current_language;
	      return;
	    }
	  else
	    {
	      /* Enter manual mode.  Set the specified language.  */
	      language_mode = language_mode_manual;
	      current_language = languages[i];
	      set_range_case ();
	      expected_language = current_language;
	      return;
	    }
	}
    }

  internal_error (__FILE__, __LINE__,
		  "Couldn't find language `%s' in known languages list.",
		  language);
}

/* Show command.  Display a warning if the range setting does
   not match the current language.  */
static void
show_range_command (struct ui_file *file, int from_tty,
		    struct cmd_list_element *c, const char *value)
{
  if (range_mode == range_mode_auto)
    {
      const char *tmp;

      switch (range_check)
	{
	case range_check_on:
	  tmp = "on";
	  break;
	case range_check_off:
	  tmp = "off";
	  break;
	case range_check_warn:
	  tmp = "warn";
	  break;
	default:
	  internal_error (__FILE__, __LINE__,
			  "Unrecognized range check setting.");
	}

      fprintf_filtered (gdb_stdout,
			_("Range checking is \"auto; currently %s\".\n"),
			tmp);
    }
  else
    fprintf_filtered (gdb_stdout, _("Range checking is \"%s\".\n"),
		      value);

  if (range_check != current_language->la_range_check)
    warning (_("the current range check setting "
	       "does not match the language.\n"));
}

/* Set command.  Change the setting for range checking.  */
static void
set_range_command (char *ignore, int from_tty, struct cmd_list_element *c)
{
  if (strcmp (range, "on") == 0)
    {
      range_check = range_check_on;
      range_mode = range_mode_manual;
    }
  else if (strcmp (range, "warn") == 0)
    {
      range_check = range_check_warn;
      range_mode = range_mode_manual;
    }
  else if (strcmp (range, "off") == 0)
    {
      range_check = range_check_off;
      range_mode = range_mode_manual;
    }
  else if (strcmp (range, "auto") == 0)
    {
      range_mode = range_mode_auto;
      set_range_case ();
      return;
    }
  else
    {
      internal_error (__FILE__, __LINE__,
		      _("Unrecognized range check setting: \"%s\""), range);
    }
  if (range_check != current_language->la_range_check)
    warning (_("the current range check setting "
	       "does not match the language.\n"));
}

/* Show command.  Display a warning if the case sensitivity setting does
   not match the current language.  */
static void
show_case_command (struct ui_file *file, int from_tty,
		   struct cmd_list_element *c, const char *value)
{
  if (case_mode == case_mode_auto)
    {
      const char *tmp = NULL;

      switch (case_sensitivity)
	{
	case case_sensitive_on:
	  tmp = "on";
	  break;
	case case_sensitive_off:
	  tmp = "off";
	  break;
	default:
	  internal_error (__FILE__, __LINE__,
			  "Unrecognized case-sensitive setting.");
	}

      fprintf_filtered (gdb_stdout,
			_("Case sensitivity in "
			  "name search is \"auto; currently %s\".\n"),
			tmp);
    }
  else
    fprintf_filtered (gdb_stdout,
		      _("Case sensitivity in name search is \"%s\".\n"),
		      value);

  if (case_sensitivity != current_language->la_case_sensitivity)
    warning (_("the current case sensitivity setting does not match "
	       "the language.\n"));
}

/* Set command.  Change the setting for case sensitivity.  */

static void
set_case_command (char *ignore, int from_tty, struct cmd_list_element *c)
{
   if (strcmp (case_sensitive, "on") == 0)
     {
       case_sensitivity = case_sensitive_on;
       case_mode = case_mode_manual;
     }
   else if (strcmp (case_sensitive, "off") == 0)
     {
       case_sensitivity = case_sensitive_off;
       case_mode = case_mode_manual;
     }
   else if (strcmp (case_sensitive, "auto") == 0)
     {
       case_mode = case_mode_auto;
       set_range_case ();
       return;
     }
   else
     {
       internal_error (__FILE__, __LINE__,
		       "Unrecognized case-sensitive setting: \"%s\"",
		       case_sensitive);
     }

   if (case_sensitivity != current_language->la_case_sensitivity)
     warning (_("the current case sensitivity setting does not match "
		"the language.\n"));
}

/* Set the status of range and type checking and case sensitivity based on
   the current modes and the current language.
   If SHOW is non-zero, then print out the current language,
   type and range checking status.  */
static void
set_range_case (void)
{
  if (range_mode == range_mode_auto)
    range_check = current_language->la_range_check;

  if (case_mode == case_mode_auto)
    case_sensitivity = current_language->la_case_sensitivity;
}

/* Set current language to (enum language) LANG.  Returns previous
   language.  */

enum language
set_language (enum language lang)
{
  int i;
  enum language prev_language;

  prev_language = current_language->la_language;

  for (i = 0; i < languages_size; i++)
    {
      if (languages[i]->la_language == lang)
	{
	  current_language = languages[i];
	  set_range_case ();
	  break;
	}
    }

  return prev_language;
}


/* Print out the current language settings: language, range and
   type checking.  If QUIETLY, print only what has changed.  */

void
language_info (int quietly)
{
  if (quietly && expected_language == current_language)
    return;

  expected_language = current_language;
  printf_unfiltered (_("Current language:  %s\n"), language);
  show_language_command (NULL, 1, NULL, NULL);

  if (!quietly)
    {
      printf_unfiltered (_("Range checking:    %s\n"), range);
      show_range_command (NULL, 1, NULL, NULL);
      printf_unfiltered (_("Case sensitivity:  %s\n"), case_sensitive);
      show_case_command (NULL, 1, NULL, NULL);
    }
}


/* Returns non-zero if the value is a pointer type.  */
int
pointer_type (struct type *type)
{
  return TYPE_CODE (type) == TYPE_CODE_PTR || TYPE_IS_REFERENCE (type);
}


/* This page contains functions that return info about
   (struct value) values used in GDB.  */

/* Returns non-zero if the value VAL represents a true value.  */
int
value_true (struct value *val)
{
  /* It is possible that we should have some sort of error if a non-boolean
     value is used in this context.  Possibly dependent on some kind of
     "boolean-checking" option like range checking.  But it should probably
     not depend on the language except insofar as is necessary to identify
     a "boolean" value (i.e. in C using a float, pointer, etc., as a boolean
     should be an error, probably).  */
  return !value_logical_not (val);
}

/* This page contains functions for the printing out of
   error messages that occur during type- and range-
   checking.  */

/* This is called when a language fails a range-check.  The
   first argument should be a printf()-style format string, and the
   rest of the arguments should be its arguments.  If range_check is
   range_check_on, an error is printed;  if range_check_warn, a warning;
   otherwise just the message.  */

void
range_error (const char *string,...)
{
  va_list args;

  va_start (args, string);
  switch (range_check)
    {
    case range_check_warn:
      vwarning (string, args);
      break;
    case range_check_on:
      verror (string, args);
      break;
    case range_check_off:
      /* FIXME: cagney/2002-01-30: Should this function print anything
         when range error is off?  */
      vfprintf_filtered (gdb_stderr, string, args);
      fprintf_filtered (gdb_stderr, "\n");
      break;
    default:
      internal_error (__FILE__, __LINE__, _("bad switch"));
    }
  va_end (args);
}


/* This page contains miscellaneous functions.  */

/* Return the language enum for a given language string.  */

enum language
language_enum (char *str)
{
  int i;

  for (i = 0; i < languages_size; i++)
    if (strcmp (languages[i]->la_name, str) == 0)
      return languages[i]->la_language;

  return language_unknown;
}

/* Return the language struct for a given language enum.  */

const struct language_defn *
language_def (enum language lang)
{
  int i;

  for (i = 0; i < languages_size; i++)
    {
      if (languages[i]->la_language == lang)
	{
	  return languages[i];
	}
    }
  return NULL;
}

/* Return the language as a string.  */
const char *
language_str (enum language lang)
{
  int i;

  for (i = 0; i < languages_size; i++)
    {
      if (languages[i]->la_language == lang)
	{
	  return languages[i]->la_name;
	}
    }
  return "Unknown";
}

static void
set_check (char *ignore, int from_tty)
{
  printf_unfiltered (
     "\"set check\" must be followed by the name of a check subcommand.\n");
  help_list (setchecklist, "set check ", all_commands, gdb_stdout);
}

static void
show_check (char *ignore, int from_tty)
{
  cmd_show_list (showchecklist, from_tty, "");
}

/* Add a language to the set of known languages.  */

void
add_language (const struct language_defn *lang)
{
  /* For the "set language" command.  */
  static const char **language_names = NULL;
  /* For the "help set language" command.  */

  if (lang->la_magic != LANG_MAGIC)
    {
      fprintf_unfiltered (gdb_stderr,
			  "Magic number of %s language struct wrong\n",
			  lang->la_name);
      internal_error (__FILE__, __LINE__,
		      _("failed internal consistency check"));
    }

  if (!languages)
    {
      languages_allocsize = DEFAULT_ALLOCSIZE;
      languages = XNEWVEC (const struct language_defn *, languages_allocsize);
    }
  if (languages_size >= languages_allocsize)
    {
      languages_allocsize *= 2;
      languages = (const struct language_defn **) xrealloc ((char *) languages,
				 languages_allocsize * sizeof (*languages));
    }
  languages[languages_size++] = lang;

  /* Build the language names array, to be used as enumeration in the
     set language" enum command.  */
  language_names = XRESIZEVEC (const char *, language_names,
			       languages_size + 1);

  for (int i = 0; i < languages_size; ++i)
    language_names[i] = languages[i]->la_name;
  language_names[languages_size] = NULL;

  /* Add the filename extensions.  */
  if (lang->la_filename_extensions != NULL)
    {
      int i;

      for (i = 0; lang->la_filename_extensions[i] != NULL; ++i)
	add_filename_language (lang->la_filename_extensions[i],
			       lang->la_language);
    }

  /* Build the "help set language" docs.  */
  string_file doc;

  doc.printf (_("Set the current source language.\n"
		"The currently understood settings are:\n\nlocal or "
		"auto    Automatic setting based on source file\n"));

  for (int i = 0; i < languages_size; ++i)
    {
      /* Already dealt with these above.  */
      if (languages[i]->la_language == language_unknown
	  || languages[i]->la_language == language_auto)
	continue;

      /* FIXME: i18n: for now assume that the human-readable name is
	 just a capitalization of the internal name.  */
      doc.printf ("%-16s Use the %c%s language\n",
		  languages[i]->la_name,
		  /* Capitalize first letter of language name.  */
		  toupper (languages[i]->la_name[0]),
		  languages[i]->la_name + 1);
    }

  add_setshow_enum_cmd ("language", class_support,
			(const char **) language_names,
			&language,
			doc.c_str (),
			_("Show the current source language."),
			NULL, set_language_command,
			show_language_command,
			&setlist, &showlist);
}

/* Iterate through all registered languages looking for and calling
   any non-NULL struct language_defn.skip_trampoline() functions.
   Return the result from the first that returns non-zero, or 0 if all
   `fail'.  */
CORE_ADDR 
skip_language_trampoline (struct frame_info *frame, CORE_ADDR pc)
{
  int i;

  for (i = 0; i < languages_size; i++)
    {
      if (languages[i]->skip_trampoline)
	{
	  CORE_ADDR real_pc = (languages[i]->skip_trampoline) (frame, pc);

	  if (real_pc)
	    return real_pc;
	}
    }

  return 0;
}

/* Return demangled language symbol, or NULL.
   FIXME: Options are only useful for certain languages and ignored
   by others, so it would be better to remove them here and have a
   more flexible demangler for the languages that need it.
   FIXME: Sometimes the demangler is invoked when we don't know the
   language, so we can't use this everywhere.  */
char *
language_demangle (const struct language_defn *current_language, 
				const char *mangled, int options)
{
  if (current_language != NULL && current_language->la_demangle)
    return current_language->la_demangle (mangled, options);
  return NULL;
}

/* See langauge.h.  */

int
language_sniff_from_mangled_name (const struct language_defn *lang,
				  const char *mangled, char **demangled)
{
  gdb_assert (lang != NULL);

  if (lang->la_sniff_from_mangled_name == NULL)
    {
      *demangled = NULL;
      return 0;
    }

  return lang->la_sniff_from_mangled_name (mangled, demangled);
}

/* Return class name from physname or NULL.  */
char *
language_class_name_from_physname (const struct language_defn *lang,
				   const char *physname)
{
  if (lang != NULL && lang->la_class_name_from_physname)
    return lang->la_class_name_from_physname (physname);
  return NULL;
}

/* Return non-zero if TYPE should be passed (and returned) by
   reference at the language level.  */
int
language_pass_by_reference (struct type *type)
{
  return current_language->la_pass_by_reference (type);
}

/* Return zero; by default, types are passed by value at the language
   level.  The target ABI may pass or return some structs by reference
   independent of this.  */
int
default_pass_by_reference (struct type *type)
{
  return 0;
}

/* Return the default string containing the list of characters
   delimiting words.  This is a reasonable default value that
   most languages should be able to use.  */

const char *
default_word_break_characters (void)
{
  return " \t\n!@#$%^&*()+=|~`}{[]\"';:?/>.<,-";
}

/* Print the index of array elements using the C99 syntax.  */

void
default_print_array_index (struct value *index_value, struct ui_file *stream,
			   const struct value_print_options *options)
{
  fprintf_filtered (stream, "[");
  LA_VALUE_PRINT (index_value, stream, options);
  fprintf_filtered (stream, "] = ");
}

void
default_get_string (struct value *value, gdb_byte **buffer, int *length,
		    struct type **char_type, const char **charset)
{
  error (_("Getting a string is unsupported in this language."));
}

/* See language.h.  */

unsigned int
default_compute_string_hash (const char *name)
{
  return dict_hash (name);
}

/* Define the language that is no language.  */

static int
unk_lang_parser (struct parser_state *ps)
{
  return 1;
}

static void
unk_lang_error (const char *msg)
{
  error (_("Attempted to parse an expression with unknown language"));
}

static void
unk_lang_emit_char (int c, struct type *type, struct ui_file *stream,
		    int quoter)
{
  error (_("internal error - unimplemented "
	   "function unk_lang_emit_char called."));
}

static void
unk_lang_printchar (int c, struct type *type, struct ui_file *stream)
{
  error (_("internal error - unimplemented "
	   "function unk_lang_printchar called."));
}

static void
unk_lang_printstr (struct ui_file *stream, struct type *type,
		   const gdb_byte *string, unsigned int length,
		   const char *encoding, int force_ellipses,
		   const struct value_print_options *options)
{
  error (_("internal error - unimplemented "
	   "function unk_lang_printstr called."));
}

static void
unk_lang_print_type (struct type *type, const char *varstring,
		     struct ui_file *stream, int show, int level,
		     const struct type_print_options *flags)
{
  error (_("internal error - unimplemented "
	   "function unk_lang_print_type called."));
}

static void
unk_lang_val_print (struct type *type,
		    int embedded_offset, CORE_ADDR address,
		    struct ui_file *stream, int recurse,
		    struct value *val,
		    const struct value_print_options *options)
{
  error (_("internal error - unimplemented "
	   "function unk_lang_val_print called."));
}

static void
unk_lang_value_print (struct value *val, struct ui_file *stream,
		      const struct value_print_options *options)
{
  error (_("internal error - unimplemented "
	   "function unk_lang_value_print called."));
}

static CORE_ADDR unk_lang_trampoline (struct frame_info *frame, CORE_ADDR pc)
{
  return 0;
}

/* Unknown languages just use the cplus demangler.  */
static char *unk_lang_demangle (const char *mangled, int options)
{
  return gdb_demangle (mangled, options);
}

static char *unk_lang_class_name (const char *mangled)
{
  return NULL;
}

static const struct op_print unk_op_print_tab[] =
{
  {NULL, OP_NULL, PREC_NULL, 0}
};

static void
unknown_language_arch_info (struct gdbarch *gdbarch,
			    struct language_arch_info *lai)
{
  lai->string_char_type = builtin_type (gdbarch)->builtin_char;
  lai->bool_type_default = builtin_type (gdbarch)->builtin_int;
  lai->primitive_type_vector = GDBARCH_OBSTACK_CALLOC (gdbarch, 1,
						       struct type *);
}

const struct language_defn unknown_language_defn =
{
  "unknown",
  "Unknown",
  language_unknown,
  range_check_off,
  case_sensitive_on,
  array_row_major,
  macro_expansion_no,
  NULL,
  &exp_descriptor_standard,
  unk_lang_parser,
  unk_lang_error,
  null_post_parser,
  unk_lang_printchar,		/* Print character constant */
  unk_lang_printstr,
  unk_lang_emit_char,
  unk_lang_print_type,		/* Print a type using appropriate syntax */
  default_print_typedef,	/* Print a typedef using appropriate syntax */
  unk_lang_val_print,		/* Print a value using appropriate syntax */
  unk_lang_value_print,		/* Print a top-level value */
  default_read_var_value,	/* la_read_var_value */
  unk_lang_trampoline,		/* Language specific skip_trampoline */
  "this",        	    	/* name_of_this */
  basic_lookup_symbol_nonlocal, /* lookup_symbol_nonlocal */
  basic_lookup_transparent_type,/* lookup_transparent_type */
  unk_lang_demangle,		/* Language specific symbol demangler */
  NULL,
  unk_lang_class_name,		/* Language specific
				   class_name_from_physname */
  unk_op_print_tab,		/* expression operators for printing */
  1,				/* c-style arrays */
  0,				/* String lower bound */
  default_word_break_characters,
  default_make_symbol_completion_list,
  unknown_language_arch_info,	/* la_language_arch_info.  */
  default_print_array_index,
  default_pass_by_reference,
  default_get_string,
  c_watch_location_expression,
  NULL,				/* la_get_symbol_name_cmp */
  iterate_over_symbols,
  default_compute_string_hash,
  &default_varobj_ops,
  NULL,
  NULL,
  LANG_MAGIC
};

/* These two structs define fake entries for the "local" and "auto"
   options.  */
const struct language_defn auto_language_defn =
{
  "auto",
  "Auto",
  language_auto,
  range_check_off,
  case_sensitive_on,
  array_row_major,
  macro_expansion_no,
  NULL,
  &exp_descriptor_standard,
  unk_lang_parser,
  unk_lang_error,
  null_post_parser,
  unk_lang_printchar,		/* Print character constant */
  unk_lang_printstr,
  unk_lang_emit_char,
  unk_lang_print_type,		/* Print a type using appropriate syntax */
  default_print_typedef,	/* Print a typedef using appropriate syntax */
  unk_lang_val_print,		/* Print a value using appropriate syntax */
  unk_lang_value_print,		/* Print a top-level value */
  default_read_var_value,	/* la_read_var_value */
  unk_lang_trampoline,		/* Language specific skip_trampoline */
  "this",		        /* name_of_this */
  basic_lookup_symbol_nonlocal,	/* lookup_symbol_nonlocal */
  basic_lookup_transparent_type,/* lookup_transparent_type */
  unk_lang_demangle,		/* Language specific symbol demangler */
  NULL,
  unk_lang_class_name,		/* Language specific
				   class_name_from_physname */
  unk_op_print_tab,		/* expression operators for printing */
  1,				/* c-style arrays */
  0,				/* String lower bound */
  default_word_break_characters,
  default_make_symbol_completion_list,
  unknown_language_arch_info,	/* la_language_arch_info.  */
  default_print_array_index,
  default_pass_by_reference,
  default_get_string,
  c_watch_location_expression,
  NULL,				/* la_get_symbol_name_cmp */
  iterate_over_symbols,
  default_compute_string_hash,
  &default_varobj_ops,
  NULL,
  NULL,
  LANG_MAGIC
};

const struct language_defn local_language_defn =
{
  "local",
  "Local",
  language_auto,
  range_check_off,
  case_sensitive_on,
  array_row_major,
  macro_expansion_no,
  NULL,
  &exp_descriptor_standard,
  unk_lang_parser,
  unk_lang_error,
  null_post_parser,
  unk_lang_printchar,		/* Print character constant */
  unk_lang_printstr,
  unk_lang_emit_char,
  unk_lang_print_type,		/* Print a type using appropriate syntax */
  default_print_typedef,	/* Print a typedef using appropriate syntax */
  unk_lang_val_print,		/* Print a value using appropriate syntax */
  unk_lang_value_print,		/* Print a top-level value */
  default_read_var_value,	/* la_read_var_value */
  unk_lang_trampoline,		/* Language specific skip_trampoline */
  "this", 		        /* name_of_this */
  basic_lookup_symbol_nonlocal,	/* lookup_symbol_nonlocal */
  basic_lookup_transparent_type,/* lookup_transparent_type */
  unk_lang_demangle,		/* Language specific symbol demangler */
  NULL,
  unk_lang_class_name,		/* Language specific
				   class_name_from_physname */
  unk_op_print_tab,		/* expression operators for printing */
  1,				/* c-style arrays */
  0,				/* String lower bound */
  default_word_break_characters,
  default_make_symbol_completion_list,
  unknown_language_arch_info,	/* la_language_arch_info.  */
  default_print_array_index,
  default_pass_by_reference,
  default_get_string,
  c_watch_location_expression,
  NULL,				/* la_get_symbol_name_cmp */
  iterate_over_symbols,
  default_compute_string_hash,
  &default_varobj_ops,
  NULL,
  NULL,
  LANG_MAGIC
};

/* Per-architecture language information.  */

static struct gdbarch_data *language_gdbarch_data;

struct language_gdbarch
{
  /* A vector of per-language per-architecture info.  Indexed by "enum
     language".  */
  struct language_arch_info arch_info[nr_languages];
};

static void *
language_gdbarch_post_init (struct gdbarch *gdbarch)
{
  struct language_gdbarch *l;
  int i;

  l = GDBARCH_OBSTACK_ZALLOC (gdbarch, struct language_gdbarch);
  for (i = 0; i < languages_size; i++)
    {
      if (languages[i] != NULL
	  && languages[i]->la_language_arch_info != NULL)
	languages[i]->la_language_arch_info
	  (gdbarch, l->arch_info + languages[i]->la_language);
    }
  return l;
}

struct type *
language_string_char_type (const struct language_defn *la,
			   struct gdbarch *gdbarch)
{
  struct language_gdbarch *ld
    = (struct language_gdbarch *) gdbarch_data (gdbarch, language_gdbarch_data);

  return ld->arch_info[la->la_language].string_char_type;
}

struct type *
language_bool_type (const struct language_defn *la,
		    struct gdbarch *gdbarch)
{
  struct language_gdbarch *ld
    = (struct language_gdbarch *) gdbarch_data (gdbarch, language_gdbarch_data);

  if (ld->arch_info[la->la_language].bool_type_symbol)
    {
      struct symbol *sym;

      sym = lookup_symbol (ld->arch_info[la->la_language].bool_type_symbol,
			   NULL, VAR_DOMAIN, NULL).symbol;
      if (sym)
	{
	  struct type *type = SYMBOL_TYPE (sym);

	  if (type && TYPE_CODE (type) == TYPE_CODE_BOOL)
	    return type;
	}
    }

  return ld->arch_info[la->la_language].bool_type_default;
}

/* Helper function for primitive type lookup.  */

static struct type **
language_lookup_primitive_type_1 (const struct language_arch_info *lai,
				  const char *name)
{
  struct type **p;

  for (p = lai->primitive_type_vector; (*p) != NULL; p++)
    {
      if (strcmp (TYPE_NAME (*p), name) == 0)
	return p;
    }
  return NULL;
}

/* See language.h.  */

struct type *
language_lookup_primitive_type (const struct language_defn *la,
				struct gdbarch *gdbarch,
				const char *name)
{
  struct language_gdbarch *ld =
    (struct language_gdbarch *) gdbarch_data (gdbarch, language_gdbarch_data);
  struct type **typep;

  typep = language_lookup_primitive_type_1 (&ld->arch_info[la->la_language],
					    name);
  if (typep == NULL)
    return NULL;
  return *typep;
}

/* Helper function for type lookup as a symbol.
   Create the symbol corresponding to type TYPE in language LANG.  */

static struct symbol *
language_alloc_type_symbol (enum language lang, struct type *type)
{
  struct symbol *symbol;
  struct gdbarch *gdbarch;

  gdb_assert (!TYPE_OBJFILE_OWNED (type));

  gdbarch = TYPE_OWNER (type).gdbarch;
  symbol = GDBARCH_OBSTACK_ZALLOC (gdbarch, struct symbol);

  symbol->ginfo.name = TYPE_NAME (type);
  symbol->ginfo.language = lang;
  symbol->owner.arch = gdbarch;
  SYMBOL_OBJFILE_OWNED (symbol) = 0;
  SYMBOL_TYPE (symbol) = type;
  SYMBOL_DOMAIN (symbol) = VAR_DOMAIN;
  SYMBOL_ACLASS_INDEX (symbol) = LOC_TYPEDEF;

  return symbol;
}

/* Initialize the primitive type symbols of language LD.
   The primitive type vector must have already been initialized.  */

static void
language_init_primitive_type_symbols (struct language_arch_info *lai,
				      const struct language_defn *la,
				      struct gdbarch *gdbarch)
{
  int n;

  gdb_assert (lai->primitive_type_vector != NULL);

  for (n = 0; lai->primitive_type_vector[n] != NULL; ++n)
    continue;

  lai->primitive_type_symbols
    = GDBARCH_OBSTACK_CALLOC (gdbarch, n + 1, struct symbol *);

  for (n = 0; lai->primitive_type_vector[n] != NULL; ++n)
    {
      lai->primitive_type_symbols[n]
	= language_alloc_type_symbol (la->la_language,
				      lai->primitive_type_vector[n]);
    }

  /* Note: The result of symbol lookup is normally a symbol *and* the block
     it was found in.  Builtin types don't live in blocks.  We *could* give
     them one, but there is no current need so to keep things simple symbol
     lookup is extended to allow for BLOCK_FOUND to be NULL.  */
}

/* See language.h.  */

struct symbol *
language_lookup_primitive_type_as_symbol (const struct language_defn *la,
					  struct gdbarch *gdbarch,
					  const char *name)
{
  struct language_gdbarch *ld
    = (struct language_gdbarch *) gdbarch_data (gdbarch, language_gdbarch_data);
  struct language_arch_info *lai = &ld->arch_info[la->la_language];
  struct type **typep;
  struct symbol *sym;

  if (symbol_lookup_debug)
    {
      fprintf_unfiltered (gdb_stdlog,
			  "language_lookup_primitive_type_as_symbol"
			  " (%s, %s, %s)",
			  la->la_name, host_address_to_string (gdbarch), name);
    }

  typep = language_lookup_primitive_type_1 (lai, name);
  if (typep == NULL)
    {
      if (symbol_lookup_debug)
	fprintf_unfiltered (gdb_stdlog, " = NULL\n");
      return NULL;
    }

  /* The set of symbols is lazily initialized.  */
  if (lai->primitive_type_symbols == NULL)
    language_init_primitive_type_symbols (lai, la, gdbarch);

  sym = lai->primitive_type_symbols[typep - lai->primitive_type_vector];

  if (symbol_lookup_debug)
    fprintf_unfiltered (gdb_stdlog, " = %s\n", host_address_to_string (sym));
  return sym;
}

/* Initialize the language routines.  */

void
_initialize_language (void)
{
  static const char *const type_or_range_names[]
    = { "on", "off", "warn", "auto", NULL };

  static const char *const case_sensitive_names[]
    = { "on", "off", "auto", NULL };

  language_gdbarch_data
    = gdbarch_data_register_post_init (language_gdbarch_post_init);

  /* GDB commands for language specific stuff.  */

  add_prefix_cmd ("check", no_class, set_check,
		  _("Set the status of the type/range checker."),
		  &setchecklist, "set check ", 0, &setlist);
  add_alias_cmd ("c", "check", no_class, 1, &setlist);
  add_alias_cmd ("ch", "check", no_class, 1, &setlist);

  add_prefix_cmd ("check", no_class, show_check,
		  _("Show the status of the type/range checker."),
		  &showchecklist, "show check ", 0, &showlist);
  add_alias_cmd ("c", "check", no_class, 1, &showlist);
  add_alias_cmd ("ch", "check", no_class, 1, &showlist);

  add_setshow_enum_cmd ("range", class_support, type_or_range_names,
			&range,
			_("Set range checking.  (on/warn/off/auto)"),
			_("Show range checking.  (on/warn/off/auto)"),
			NULL, set_range_command,
			show_range_command,
			&setchecklist, &showchecklist);

  add_setshow_enum_cmd ("case-sensitive", class_support, case_sensitive_names,
			&case_sensitive, _("\
Set case sensitivity in name search.  (on/off/auto)"), _("\
Show case sensitivity in name search.  (on/off/auto)"), _("\
For Fortran the default is off; for other languages the default is on."),
			set_case_command,
			show_case_command,
			&setlist, &showlist);

  add_language (&auto_language_defn);
  add_language (&local_language_defn);
  add_language (&unknown_language_defn);

  language = xstrdup ("auto");
  type = xstrdup ("auto");
  range = xstrdup ("auto");
  case_sensitive = xstrdup ("auto");

  /* Have the above take effect.  */
  set_language (language_auto);
}<|MERGE_RESOLUTION|>--- conflicted
+++ resolved
@@ -43,11 +43,8 @@
 #include "symfile.h"
 #include "cp-support.h"
 #include "frame.h"
-<<<<<<< HEAD
+#include "c-lang.h"
 #include "dictionary.h"		/* for dict_hash  */
-=======
-#include "c-lang.h"
->>>>>>> ae3b3f34
 
 extern void _initialize_language (void);
 
