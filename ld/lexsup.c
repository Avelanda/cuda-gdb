--- conflicted
+++ resolved
@@ -1765,13 +1765,11 @@
   fprintf (file, _("\
   -z norelro                  Don't create RELRO program header\n"));
   fprintf (file, _("\
-<<<<<<< HEAD
+  -z common                   Generate common symbols with STT_COMMON type\n"));
+  fprintf (file, _("\
+  -z nocommon                 Generate common symbols with STT_OBJECT type\n"));
+  fprintf (file, _("\
   -z nosecondary              Convert secondary symbols to weak symbols\n"));
-=======
-  -z common                   Generate common symbols with STT_COMMON type\n"));
-  fprintf (file, _("\
-  -z nocommon                 Generate common symbols with STT_OBJECT type\n"));
->>>>>>> a88d4870
   fprintf (file, _("\
   -z stacksize=SIZE           Set size of stack segment\n"));
   fprintf (file, _("\
